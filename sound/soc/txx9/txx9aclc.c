// SPDX-License-Identifier: GPL-2.0-only
/*
 * Generic TXx9 ACLC platform driver
 *
 * Copyright (C) 2009 Atsushi Nemoto
 *
 * Based on RBTX49xx patch from CELF patch archive.
 * (C) Copyright TOSHIBA CORPORATION 2004-2006
 */

#include <linux/module.h>
#include <linux/init.h>
#include <linux/platform_device.h>
#include <linux/scatterlist.h>
#include <linux/slab.h>
#include <linux/dmaengine.h>
#include <sound/core.h>
#include <sound/pcm.h>
#include <sound/pcm_params.h>
#include <sound/soc.h>
#include "txx9aclc.h"

#define DRV_NAME "txx9aclc"

static struct txx9aclc_soc_device {
	struct txx9aclc_dmadata dmadata[2];
} txx9aclc_soc_device;

/* REVISIT: How to find txx9aclc_drvdata from snd_ac97? */
static struct txx9aclc_plat_drvdata *txx9aclc_drvdata;

static int txx9aclc_dma_init(struct txx9aclc_soc_device *dev,
			     struct txx9aclc_dmadata *dmadata);

static const struct snd_pcm_hardware txx9aclc_pcm_hardware = {
	/*
	 * REVISIT: SNDRV_PCM_INFO_MMAP | SNDRV_PCM_INFO_MMAP_VALID
	 * needs more works for noncoherent MIPS.
	 */
	.info		  = SNDRV_PCM_INFO_INTERLEAVED |
			    SNDRV_PCM_INFO_BATCH |
			    SNDRV_PCM_INFO_PAUSE,
	.period_bytes_min = 1024,
	.period_bytes_max = 8 * 1024,
	.periods_min	  = 2,
	.periods_max	  = 4096,
	.buffer_bytes_max = 32 * 1024,
};

static int txx9aclc_pcm_hw_params(struct snd_soc_component *component,
				  struct snd_pcm_substream *substream,
				  struct snd_pcm_hw_params *params)
{
	struct snd_pcm_runtime *runtime = substream->runtime;
	struct txx9aclc_dmadata *dmadata = runtime->private_data;

	dev_dbg(component->dev,
		"runtime->dma_area = %#lx dma_addr = %#lx dma_bytes = %zd "
		"runtime->min_align %ld\n",
		(unsigned long)runtime->dma_area,
		(unsigned long)runtime->dma_addr, runtime->dma_bytes,
		runtime->min_align);
	dev_dbg(component->dev,
		"periods %d period_bytes %d stream %d\n",
		params_periods(params), params_period_bytes(params),
		substream->stream);

	dmadata->substream = substream;
	dmadata->pos = 0;
	return 0;
}

static int txx9aclc_pcm_prepare(struct snd_soc_component *component,
				struct snd_pcm_substream *substream)
{
	struct snd_pcm_runtime *runtime = substream->runtime;
	struct txx9aclc_dmadata *dmadata = runtime->private_data;

	dmadata->dma_addr = runtime->dma_addr;
	dmadata->buffer_bytes = snd_pcm_lib_buffer_bytes(substream);
	dmadata->period_bytes = snd_pcm_lib_period_bytes(substream);

	if (dmadata->buffer_bytes == dmadata->period_bytes) {
		dmadata->frag_bytes = dmadata->period_bytes >> 1;
		dmadata->frags = 2;
	} else {
		dmadata->frag_bytes = dmadata->period_bytes;
		dmadata->frags = dmadata->buffer_bytes / dmadata->period_bytes;
	}
	dmadata->frag_count = 0;
	dmadata->pos = 0;
	return 0;
}

static void txx9aclc_dma_complete(void *arg)
{
	struct txx9aclc_dmadata *dmadata = arg;
	unsigned long flags;

	/* dma completion handler cannot submit new operations */
	spin_lock_irqsave(&dmadata->dma_lock, flags);
	if (dmadata->frag_count >= 0) {
		dmadata->dmacount--;
		if (!WARN_ON(dmadata->dmacount < 0))
			queue_work(system_highpri_wq, &dmadata->work);
	}
	spin_unlock_irqrestore(&dmadata->dma_lock, flags);
}

static struct dma_async_tx_descriptor *
txx9aclc_dma_submit(struct txx9aclc_dmadata *dmadata, dma_addr_t buf_dma_addr)
{
	struct dma_chan *chan = dmadata->dma_chan;
	struct dma_async_tx_descriptor *desc;
	struct scatterlist sg;

	sg_init_table(&sg, 1);
	sg_set_page(&sg, pfn_to_page(PFN_DOWN(buf_dma_addr)),
		    dmadata->frag_bytes, buf_dma_addr & (PAGE_SIZE - 1));
	sg_dma_address(&sg) = buf_dma_addr;
	desc = dmaengine_prep_slave_sg(chan, &sg, 1,
		dmadata->substream->stream == SNDRV_PCM_STREAM_PLAYBACK ?
		DMA_MEM_TO_DEV : DMA_DEV_TO_MEM,
		DMA_PREP_INTERRUPT | DMA_CTRL_ACK);
	if (!desc) {
		dev_err(&chan->dev->device, "cannot prepare slave dma\n");
		return NULL;
	}
	desc->callback = txx9aclc_dma_complete;
	desc->callback_param = dmadata;
	dmaengine_submit(desc);
	return desc;
}

#define NR_DMA_CHAIN		2

<<<<<<< HEAD
static void txx9aclc_dma_tasklet(struct tasklet_struct *t)
{
	struct txx9aclc_dmadata *dmadata = from_tasklet(dmadata, t, tasklet);
=======
static void txx9aclc_dma_work(struct work_struct *work)
{
	struct txx9aclc_dmadata *dmadata =
		container_of(work, struct txx9aclc_dmadata, work);
>>>>>>> 86f29c74
	struct dma_chan *chan = dmadata->dma_chan;
	struct dma_async_tx_descriptor *desc;
	struct snd_pcm_substream *substream = dmadata->substream;
	u32 ctlbit = substream->stream == SNDRV_PCM_STREAM_PLAYBACK ?
		ACCTL_AUDODMA : ACCTL_AUDIDMA;
	int i;
	unsigned long flags;

	spin_lock_irqsave(&dmadata->dma_lock, flags);
	if (dmadata->frag_count < 0) {
		struct txx9aclc_plat_drvdata *drvdata = txx9aclc_drvdata;
		void __iomem *base = drvdata->base;

		spin_unlock_irqrestore(&dmadata->dma_lock, flags);
		dmaengine_terminate_all(chan);
		/* first time */
		for (i = 0; i < NR_DMA_CHAIN; i++) {
			desc = txx9aclc_dma_submit(dmadata,
				dmadata->dma_addr + i * dmadata->frag_bytes);
			if (!desc)
				return;
		}
		dmadata->dmacount = NR_DMA_CHAIN;
		dma_async_issue_pending(chan);
		spin_lock_irqsave(&dmadata->dma_lock, flags);
		__raw_writel(ctlbit, base + ACCTLEN);
		dmadata->frag_count = NR_DMA_CHAIN % dmadata->frags;
		spin_unlock_irqrestore(&dmadata->dma_lock, flags);
		return;
	}
	if (WARN_ON(dmadata->dmacount >= NR_DMA_CHAIN)) {
		spin_unlock_irqrestore(&dmadata->dma_lock, flags);
		return;
	}
	while (dmadata->dmacount < NR_DMA_CHAIN) {
		dmadata->dmacount++;
		spin_unlock_irqrestore(&dmadata->dma_lock, flags);
		desc = txx9aclc_dma_submit(dmadata,
			dmadata->dma_addr +
			dmadata->frag_count * dmadata->frag_bytes);
		if (!desc)
			return;
		dma_async_issue_pending(chan);

		spin_lock_irqsave(&dmadata->dma_lock, flags);
		dmadata->frag_count++;
		dmadata->frag_count %= dmadata->frags;
		dmadata->pos += dmadata->frag_bytes;
		dmadata->pos %= dmadata->buffer_bytes;
		if ((dmadata->frag_count * dmadata->frag_bytes) %
		    dmadata->period_bytes == 0)
			snd_pcm_period_elapsed(substream);
	}
	spin_unlock_irqrestore(&dmadata->dma_lock, flags);
}

static int txx9aclc_pcm_trigger(struct snd_soc_component *component,
				struct snd_pcm_substream *substream, int cmd)
{
	struct txx9aclc_dmadata *dmadata = substream->runtime->private_data;
	struct txx9aclc_plat_drvdata *drvdata = txx9aclc_drvdata;
	void __iomem *base = drvdata->base;
	unsigned long flags;
	int ret = 0;
	u32 ctlbit = substream->stream == SNDRV_PCM_STREAM_PLAYBACK ?
		ACCTL_AUDODMA : ACCTL_AUDIDMA;

	spin_lock_irqsave(&dmadata->dma_lock, flags);
	switch (cmd) {
	case SNDRV_PCM_TRIGGER_START:
		dmadata->frag_count = -1;
		queue_work(system_highpri_wq, &dmadata->work);
		break;
	case SNDRV_PCM_TRIGGER_STOP:
	case SNDRV_PCM_TRIGGER_PAUSE_PUSH:
	case SNDRV_PCM_TRIGGER_SUSPEND:
		__raw_writel(ctlbit, base + ACCTLDIS);
		break;
	case SNDRV_PCM_TRIGGER_PAUSE_RELEASE:
	case SNDRV_PCM_TRIGGER_RESUME:
		__raw_writel(ctlbit, base + ACCTLEN);
		break;
	default:
		ret = -EINVAL;
	}
	spin_unlock_irqrestore(&dmadata->dma_lock, flags);
	return ret;
}

static snd_pcm_uframes_t
txx9aclc_pcm_pointer(struct snd_soc_component *component,
		     struct snd_pcm_substream *substream)
{
	struct txx9aclc_dmadata *dmadata = substream->runtime->private_data;

	return bytes_to_frames(substream->runtime, dmadata->pos);
}

static int txx9aclc_pcm_open(struct snd_soc_component *component,
			     struct snd_pcm_substream *substream)
{
	struct txx9aclc_soc_device *dev = &txx9aclc_soc_device;
	struct txx9aclc_dmadata *dmadata = &dev->dmadata[substream->stream];
	int ret;

	ret = snd_soc_set_runtime_hwparams(substream, &txx9aclc_pcm_hardware);
	if (ret)
		return ret;
	/* ensure that buffer size is a multiple of period size */
	ret = snd_pcm_hw_constraint_integer(substream->runtime,
					    SNDRV_PCM_HW_PARAM_PERIODS);
	if (ret < 0)
		return ret;
	substream->runtime->private_data = dmadata;
	return 0;
}

static int txx9aclc_pcm_close(struct snd_soc_component *component,
			      struct snd_pcm_substream *substream)
{
	struct txx9aclc_dmadata *dmadata = substream->runtime->private_data;
	struct dma_chan *chan = dmadata->dma_chan;

	dmadata->frag_count = -1;
	dmaengine_terminate_all(chan);
	return 0;
}

static int txx9aclc_pcm_new(struct snd_soc_component *component,
			    struct snd_soc_pcm_runtime *rtd)
{
	struct snd_card *card = rtd->card->snd_card;
	struct snd_soc_dai *dai = asoc_rtd_to_cpu(rtd, 0);
	struct snd_pcm *pcm = rtd->pcm;
	struct platform_device *pdev = to_platform_device(component->dev);
	struct txx9aclc_soc_device *dev;
	struct resource *r;
	int i;
	int ret;

	/* at this point onwards the AC97 component has probed and this will be valid */
	dev = snd_soc_dai_get_drvdata(dai);

	dev->dmadata[0].stream = SNDRV_PCM_STREAM_PLAYBACK;
	dev->dmadata[1].stream = SNDRV_PCM_STREAM_CAPTURE;
	for (i = 0; i < 2; i++) {
		r = platform_get_resource(pdev, IORESOURCE_DMA, i);
		if (!r) {
			ret = -EBUSY;
			goto exit;
		}
		dev->dmadata[i].dma_res = r;
		ret = txx9aclc_dma_init(dev, &dev->dmadata[i]);
		if (ret)
			goto exit;
	}

	snd_pcm_set_managed_buffer_all(pcm, SNDRV_DMA_TYPE_DEV,
		card->dev, 64 * 1024, 4 * 1024 * 1024);
	return 0;

exit:
	for (i = 0; i < 2; i++) {
		if (dev->dmadata[i].dma_chan)
			dma_release_channel(dev->dmadata[i].dma_chan);
		dev->dmadata[i].dma_chan = NULL;
	}
	return ret;
}

static bool filter(struct dma_chan *chan, void *param)
{
	struct txx9aclc_dmadata *dmadata = param;
	char *devname;
	bool found = false;

	devname = kasprintf(GFP_KERNEL, "%s.%d", dmadata->dma_res->name,
		(int)dmadata->dma_res->start);
	if (strcmp(dev_name(chan->device->dev), devname) == 0) {
		chan->private = &dmadata->dma_slave;
		found = true;
	}
	kfree(devname);
	return found;
}

static int txx9aclc_dma_init(struct txx9aclc_soc_device *dev,
			     struct txx9aclc_dmadata *dmadata)
{
	struct txx9aclc_plat_drvdata *drvdata = txx9aclc_drvdata;
	struct txx9dmac_slave *ds = &dmadata->dma_slave;
	dma_cap_mask_t mask;

	spin_lock_init(&dmadata->dma_lock);

	ds->reg_width = sizeof(u32);
	if (dmadata->stream == SNDRV_PCM_STREAM_PLAYBACK) {
		ds->tx_reg = drvdata->physbase + ACAUDODAT;
		ds->rx_reg = 0;
	} else {
		ds->tx_reg = 0;
		ds->rx_reg = drvdata->physbase + ACAUDIDAT;
	}

	/* Try to grab a DMA channel */
	dma_cap_zero(mask);
	dma_cap_set(DMA_SLAVE, mask);
	dmadata->dma_chan = dma_request_channel(mask, filter, dmadata);
	if (!dmadata->dma_chan) {
		printk(KERN_ERR
			"DMA channel for %s is not available\n",
			dmadata->stream == SNDRV_PCM_STREAM_PLAYBACK ?
			"playback" : "capture");
		return -EBUSY;
	}
<<<<<<< HEAD
	tasklet_setup(&dmadata->tasklet, txx9aclc_dma_tasklet);
=======
	INIT_WORK(&dmadata->work, txx9aclc_dma_work);
>>>>>>> 86f29c74
	return 0;
}

static int txx9aclc_pcm_probe(struct snd_soc_component *component)
{
	snd_soc_component_set_drvdata(component, &txx9aclc_soc_device);
	return 0;
}

static void txx9aclc_pcm_remove(struct snd_soc_component *component)
{
	struct txx9aclc_soc_device *dev = snd_soc_component_get_drvdata(component);
	struct txx9aclc_plat_drvdata *drvdata = txx9aclc_drvdata;
	void __iomem *base = drvdata->base;
	int i;

	/* disable all FIFO DMAs */
	__raw_writel(ACCTL_AUDODMA | ACCTL_AUDIDMA, base + ACCTLDIS);
	/* dummy R/W to clear pending DMAREQ if any */
	__raw_writel(__raw_readl(base + ACAUDIDAT), base + ACAUDODAT);

	for (i = 0; i < 2; i++) {
		struct txx9aclc_dmadata *dmadata = &dev->dmadata[i];
		struct dma_chan *chan = dmadata->dma_chan;

		if (chan) {
			dmadata->frag_count = -1;
			dmaengine_terminate_all(chan);
			dma_release_channel(chan);
		}
		dev->dmadata[i].dma_chan = NULL;
	}
}

static const struct snd_soc_component_driver txx9aclc_soc_component = {
	.name		= DRV_NAME,
	.probe		= txx9aclc_pcm_probe,
	.remove		= txx9aclc_pcm_remove,
	.open		= txx9aclc_pcm_open,
	.close		= txx9aclc_pcm_close,
	.hw_params	= txx9aclc_pcm_hw_params,
	.prepare	= txx9aclc_pcm_prepare,
	.trigger	= txx9aclc_pcm_trigger,
	.pointer	= txx9aclc_pcm_pointer,
	.pcm_construct	= txx9aclc_pcm_new,
};

static int txx9aclc_soc_platform_probe(struct platform_device *pdev)
{
	return devm_snd_soc_register_component(&pdev->dev,
					&txx9aclc_soc_component, NULL, 0);
}

static struct platform_driver txx9aclc_pcm_driver = {
	.driver = {
			.name = "txx9aclc-pcm-audio",
	},

	.probe = txx9aclc_soc_platform_probe,
};

module_platform_driver(txx9aclc_pcm_driver);

MODULE_AUTHOR("Atsushi Nemoto <anemo@mba.ocn.ne.jp>");
MODULE_DESCRIPTION("TXx9 ACLC Audio DMA driver");
MODULE_LICENSE("GPL");<|MERGE_RESOLUTION|>--- conflicted
+++ resolved
@@ -134,16 +134,10 @@
 
 #define NR_DMA_CHAIN		2
 
-<<<<<<< HEAD
-static void txx9aclc_dma_tasklet(struct tasklet_struct *t)
-{
-	struct txx9aclc_dmadata *dmadata = from_tasklet(dmadata, t, tasklet);
-=======
 static void txx9aclc_dma_work(struct work_struct *work)
 {
 	struct txx9aclc_dmadata *dmadata =
 		container_of(work, struct txx9aclc_dmadata, work);
->>>>>>> 86f29c74
 	struct dma_chan *chan = dmadata->dma_chan;
 	struct dma_async_tx_descriptor *desc;
 	struct snd_pcm_substream *substream = dmadata->substream;
@@ -359,11 +353,7 @@
 			"playback" : "capture");
 		return -EBUSY;
 	}
-<<<<<<< HEAD
-	tasklet_setup(&dmadata->tasklet, txx9aclc_dma_tasklet);
-=======
 	INIT_WORK(&dmadata->work, txx9aclc_dma_work);
->>>>>>> 86f29c74
 	return 0;
 }
 
