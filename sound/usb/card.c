// SPDX-License-Identifier: GPL-2.0-or-later
/*
 *   (Tentative) USB Audio Driver for ALSA
 *
 *   Copyright (c) 2002 by Takashi Iwai <tiwai@suse.de>
 *
 *   Many codes borrowed from audio.c by
 *	    Alan Cox (alan@lxorguk.ukuu.org.uk)
 *	    Thomas Sailer (sailer@ife.ee.ethz.ch)
 *
 *   Audio Class 3.0 support by Ruslan Bilovol <ruslan.bilovol@gmail.com>
 *
 *  NOTES:
 *
 *   - the linked URBs would be preferred but not used so far because of
 *     the instability of unlinking.
 *   - type II is not supported properly.  there is no device which supports
 *     this type *correctly*.  SB extigy looks as if it supports, but it's
 *     indeed an AC3 stream packed in SPDIF frames (i.e. no real AC3 stream).
 */


#include <linux/bitops.h>
#include <linux/init.h>
#include <linux/list.h>
#include <linux/slab.h>
#include <linux/string.h>
#include <linux/ctype.h>
#include <linux/usb.h>
#include <linux/moduleparam.h>
#include <linux/mutex.h>
#include <linux/usb/audio.h>
#include <linux/usb/audio-v2.h>
#include <linux/usb/audio-v3.h>
#include <linux/module.h>

#include <sound/control.h>
#include <sound/core.h>
#include <sound/info.h>
#include <sound/pcm.h>
#include <sound/pcm_params.h>
#include <sound/initval.h>

#include <trace/hooks/audio_usboffload.h>

#include "usbaudio.h"
#include "card.h"
#include "midi.h"
#include "mixer.h"
#include "proc.h"
#include "quirks.h"
#include "endpoint.h"
#include "helper.h"
#include "pcm.h"
#include "format.h"
#include "power.h"
#include "stream.h"
#include "media.h"

MODULE_AUTHOR("Takashi Iwai <tiwai@suse.de>");
MODULE_DESCRIPTION("USB Audio");
MODULE_LICENSE("GPL");

static int index[SNDRV_CARDS] = SNDRV_DEFAULT_IDX;	/* Index 0-MAX */
static char *id[SNDRV_CARDS] = SNDRV_DEFAULT_STR;	/* ID for this card */
static bool enable[SNDRV_CARDS] = SNDRV_DEFAULT_ENABLE_PNP;/* Enable this card */
/* Vendor/product IDs for this card */
static int vid[SNDRV_CARDS] = { [0 ... (SNDRV_CARDS-1)] = -1 };
static int pid[SNDRV_CARDS] = { [0 ... (SNDRV_CARDS-1)] = -1 };
static int device_setup[SNDRV_CARDS]; /* device parameter for this card */
static bool ignore_ctl_error;
static bool autoclock = true;
static bool lowlatency = true;
static char *quirk_alias[SNDRV_CARDS];
static char *delayed_register[SNDRV_CARDS];
static bool implicit_fb[SNDRV_CARDS];
static unsigned int quirk_flags[SNDRV_CARDS];

bool snd_usb_use_vmalloc = true;
bool snd_usb_skip_validation;

module_param_array(index, int, NULL, 0444);
MODULE_PARM_DESC(index, "Index value for the USB audio adapter.");
module_param_array(id, charp, NULL, 0444);
MODULE_PARM_DESC(id, "ID string for the USB audio adapter.");
module_param_array(enable, bool, NULL, 0444);
MODULE_PARM_DESC(enable, "Enable USB audio adapter.");
module_param_array(vid, int, NULL, 0444);
MODULE_PARM_DESC(vid, "Vendor ID for the USB audio device.");
module_param_array(pid, int, NULL, 0444);
MODULE_PARM_DESC(pid, "Product ID for the USB audio device.");
module_param_array(device_setup, int, NULL, 0444);
MODULE_PARM_DESC(device_setup, "Specific device setup (if needed).");
module_param(ignore_ctl_error, bool, 0444);
MODULE_PARM_DESC(ignore_ctl_error,
		 "Ignore errors from USB controller for mixer interfaces.");
module_param(autoclock, bool, 0444);
MODULE_PARM_DESC(autoclock, "Enable auto-clock selection for UAC2 devices (default: yes).");
module_param(lowlatency, bool, 0444);
MODULE_PARM_DESC(lowlatency, "Enable low latency playback (default: yes).");
module_param_array(quirk_alias, charp, NULL, 0444);
MODULE_PARM_DESC(quirk_alias, "Quirk aliases, e.g. 0123abcd:5678beef.");
module_param_array(delayed_register, charp, NULL, 0444);
MODULE_PARM_DESC(delayed_register, "Quirk for delayed registration, given by id:iface, e.g. 0123abcd:4.");
module_param_array(implicit_fb, bool, NULL, 0444);
MODULE_PARM_DESC(implicit_fb, "Apply generic implicit feedback sync mode.");
module_param_array(quirk_flags, uint, NULL, 0444);
MODULE_PARM_DESC(quirk_flags, "Driver quirk bit flags.");
module_param_named(use_vmalloc, snd_usb_use_vmalloc, bool, 0444);
MODULE_PARM_DESC(use_vmalloc, "Use vmalloc for PCM intermediate buffers (default: yes).");
module_param_named(skip_validation, snd_usb_skip_validation, bool, 0444);
MODULE_PARM_DESC(skip_validation, "Skip unit descriptor validation (default: no).");

/*
 * we keep the snd_usb_audio_t instances by ourselves for merging
 * the all interfaces on the same card as one sound device.
 */

static DEFINE_MUTEX(register_mutex);
static struct snd_usb_audio *usb_chip[SNDRV_CARDS];
static struct usb_driver usb_audio_driver;

/*
 * disconnect streams
 * called from usb_audio_disconnect()
 */
static void snd_usb_stream_disconnect(struct snd_usb_stream *as)
{
	int idx;
	struct snd_usb_substream *subs;

	for (idx = 0; idx < 2; idx++) {
		subs = &as->substream[idx];
		if (!subs->num_formats)
			continue;
		subs->data_endpoint = NULL;
		subs->sync_endpoint = NULL;
	}
}

static int snd_usb_create_stream(struct snd_usb_audio *chip, int ctrlif, int interface)
{
	struct usb_device *dev = chip->dev;
	struct usb_host_interface *alts;
	struct usb_interface_descriptor *altsd;
	struct usb_interface *iface = usb_ifnum_to_if(dev, interface);

	if (!iface) {
		dev_err(&dev->dev, "%u:%d : does not exist\n",
			ctrlif, interface);
		return -EINVAL;
	}

	alts = &iface->altsetting[0];
	altsd = get_iface_desc(alts);

	/*
	 * Android with both accessory and audio interfaces enabled gets the
	 * interface numbers wrong.
	 */
	if ((chip->usb_id == USB_ID(0x18d1, 0x2d04) ||
	     chip->usb_id == USB_ID(0x18d1, 0x2d05)) &&
	    interface == 0 &&
	    altsd->bInterfaceClass == USB_CLASS_VENDOR_SPEC &&
	    altsd->bInterfaceSubClass == USB_SUBCLASS_VENDOR_SPEC) {
		interface = 2;
		iface = usb_ifnum_to_if(dev, interface);
		if (!iface)
			return -EINVAL;
		alts = &iface->altsetting[0];
		altsd = get_iface_desc(alts);
	}

	if (usb_interface_claimed(iface)) {
		dev_dbg(&dev->dev, "%d:%d: skipping, already claimed\n",
			ctrlif, interface);
		return -EINVAL;
	}

	if ((altsd->bInterfaceClass == USB_CLASS_AUDIO ||
	     altsd->bInterfaceClass == USB_CLASS_VENDOR_SPEC) &&
	    altsd->bInterfaceSubClass == USB_SUBCLASS_MIDISTREAMING) {
		int err = __snd_usbmidi_create(chip->card, iface,
					     &chip->midi_list, NULL,
					     chip->usb_id);
		if (err < 0) {
			dev_err(&dev->dev,
				"%u:%d: cannot create sequencer device\n",
				ctrlif, interface);
			return -EINVAL;
		}
		return usb_driver_claim_interface(&usb_audio_driver, iface,
						  USB_AUDIO_IFACE_UNUSED);
	}

	if ((altsd->bInterfaceClass != USB_CLASS_AUDIO &&
	     altsd->bInterfaceClass != USB_CLASS_VENDOR_SPEC) ||
	    altsd->bInterfaceSubClass != USB_SUBCLASS_AUDIOSTREAMING) {
		dev_dbg(&dev->dev,
			"%u:%d: skipping non-supported interface %d\n",
			ctrlif, interface, altsd->bInterfaceClass);
		/* skip non-supported classes */
		return -EINVAL;
	}

	if (snd_usb_get_speed(dev) == USB_SPEED_LOW) {
		dev_err(&dev->dev, "low speed audio streaming not supported\n");
		return -EINVAL;
	}

	if (! snd_usb_parse_audio_interface(chip, interface)) {
		usb_set_interface(dev, interface, 0); /* reset the current interface */
		return usb_driver_claim_interface(&usb_audio_driver, iface,
						  USB_AUDIO_IFACE_UNUSED);
	}

	return 0;
}

/*
 * parse audio control descriptor and create pcm/midi streams
 */
static int snd_usb_create_streams(struct snd_usb_audio *chip, int ctrlif)
{
	struct usb_device *dev = chip->dev;
	struct usb_host_interface *host_iface;
	struct usb_interface_descriptor *altsd;
	int i, protocol;

	/* find audiocontrol interface */
	host_iface = &usb_ifnum_to_if(dev, ctrlif)->altsetting[0];
	altsd = get_iface_desc(host_iface);
	protocol = altsd->bInterfaceProtocol;

	switch (protocol) {
	default:
		dev_warn(&dev->dev,
			 "unknown interface protocol %#02x, assuming v1\n",
			 protocol);
		fallthrough;

	case UAC_VERSION_1: {
		struct uac1_ac_header_descriptor *h1;
		int rest_bytes;

		h1 = snd_usb_find_csint_desc(host_iface->extra,
							 host_iface->extralen,
							 NULL, UAC_HEADER);
		if (!h1 || h1->bLength < sizeof(*h1)) {
			dev_err(&dev->dev, "cannot find UAC_HEADER\n");
			return -EINVAL;
		}

		rest_bytes = (void *)(host_iface->extra +
				host_iface->extralen) - (void *)h1;

		/* just to be sure -- this shouldn't hit at all */
		if (rest_bytes <= 0) {
			dev_err(&dev->dev, "invalid control header\n");
			return -EINVAL;
		}

		if (rest_bytes < sizeof(*h1)) {
			dev_err(&dev->dev, "too short v1 buffer descriptor\n");
			return -EINVAL;
		}

		if (!h1->bInCollection) {
			dev_info(&dev->dev, "skipping empty audio interface (v1)\n");
			return -EINVAL;
		}

		if (rest_bytes < h1->bLength) {
			dev_err(&dev->dev, "invalid buffer length (v1)\n");
			return -EINVAL;
		}

		if (h1->bLength < sizeof(*h1) + h1->bInCollection) {
			dev_err(&dev->dev, "invalid UAC_HEADER (v1)\n");
			return -EINVAL;
		}

		for (i = 0; i < h1->bInCollection; i++)
			snd_usb_create_stream(chip, ctrlif, h1->baInterfaceNr[i]);

		break;
	}

	case UAC_VERSION_2:
	case UAC_VERSION_3: {
		struct usb_interface_assoc_descriptor *assoc =
			usb_ifnum_to_if(dev, ctrlif)->intf_assoc;

		if (!assoc) {
			/*
			 * Firmware writers cannot count to three.  So to find
			 * the IAD on the NuForce UDH-100, also check the next
			 * interface.
			 */
			struct usb_interface *iface =
				usb_ifnum_to_if(dev, ctrlif + 1);
			if (iface &&
			    iface->intf_assoc &&
			    iface->intf_assoc->bFunctionClass == USB_CLASS_AUDIO &&
			    iface->intf_assoc->bFunctionProtocol == UAC_VERSION_2)
				assoc = iface->intf_assoc;
		}

		if (!assoc) {
			dev_err(&dev->dev, "Audio class v2/v3 interfaces need an interface association\n");
			return -EINVAL;
		}

		if (protocol == UAC_VERSION_3) {
			int badd = assoc->bFunctionSubClass;

			if (badd != UAC3_FUNCTION_SUBCLASS_FULL_ADC_3_0 &&
			    (badd < UAC3_FUNCTION_SUBCLASS_GENERIC_IO ||
			     badd > UAC3_FUNCTION_SUBCLASS_SPEAKERPHONE)) {
				dev_err(&dev->dev,
					"Unsupported UAC3 BADD profile\n");
				return -EINVAL;
			}

			chip->badd_profile = badd;
		}

		for (i = 0; i < assoc->bInterfaceCount; i++) {
			int intf = assoc->bFirstInterface + i;

			if (intf != ctrlif)
				snd_usb_create_stream(chip, ctrlif, intf);
		}

		break;
	}
	}

	return 0;
}

/*
 * Profile name preset table
 */
struct usb_audio_device_name {
	u32 id;
	const char *vendor_name;
	const char *product_name;
	const char *profile_name;	/* override card->longname */
};

#define PROFILE_NAME(vid, pid, vendor, product, profile)	 \
	{ .id = USB_ID(vid, pid), .vendor_name = (vendor),	 \
	  .product_name = (product), .profile_name = (profile) }
#define DEVICE_NAME(vid, pid, vendor, product) \
	PROFILE_NAME(vid, pid, vendor, product, NULL)

/* vendor/product and profile name presets, sorted in device id order */
static const struct usb_audio_device_name usb_audio_names[] = {
	/* HP Thunderbolt Dock Audio Headset */
	PROFILE_NAME(0x03f0, 0x0269, "HP", "Thunderbolt Dock Audio Headset",
		     "HP-Thunderbolt-Dock-Audio-Headset"),
	/* HP Thunderbolt Dock Audio Module */
	PROFILE_NAME(0x03f0, 0x0567, "HP", "Thunderbolt Dock Audio Module",
		     "HP-Thunderbolt-Dock-Audio-Module"),

	/* Two entries for Gigabyte TRX40 Aorus Master:
	 * TRX40 Aorus Master has two USB-audio devices, one for the front
	 * headphone with ESS SABRE9218 DAC chip, while another for the rest
	 * I/O (the rear panel and the front mic) with Realtek ALC1220-VB.
	 * Here we provide two distinct names for making UCM profiles easier.
	 */
	PROFILE_NAME(0x0414, 0xa000, "Gigabyte", "Aorus Master Front Headphone",
		     "Gigabyte-Aorus-Master-Front-Headphone"),
	PROFILE_NAME(0x0414, 0xa001, "Gigabyte", "Aorus Master Main Audio",
		     "Gigabyte-Aorus-Master-Main-Audio"),

	/* Gigabyte TRX40 Aorus Pro WiFi */
	PROFILE_NAME(0x0414, 0xa002,
		     "Realtek", "ALC1220-VB-DT", "Realtek-ALC1220-VB-Desktop"),

	/* Creative/E-Mu devices */
	DEVICE_NAME(0x041e, 0x3010, "Creative Labs", "Sound Blaster MP3+"),
	/* Creative/Toshiba Multimedia Center SB-0500 */
	DEVICE_NAME(0x041e, 0x3048, "Toshiba", "SB-0500"),

	DEVICE_NAME(0x046d, 0x0990, "Logitech, Inc.", "QuickCam Pro 9000"),

	DEVICE_NAME(0x05e1, 0x0408, "Syntek", "STK1160"),
	DEVICE_NAME(0x05e1, 0x0480, "Hauppauge", "Woodbury"),

	/* ASUS ROG Zenith II: this machine has also two devices, one for
	 * the front headphone and another for the rest
	 */
	PROFILE_NAME(0x0b05, 0x1915, "ASUS", "Zenith II Front Headphone",
		     "Zenith-II-Front-Headphone"),
	PROFILE_NAME(0x0b05, 0x1916, "ASUS", "Zenith II Main Audio",
		     "Zenith-II-Main-Audio"),

	/* ASUS ROG Strix */
	PROFILE_NAME(0x0b05, 0x1917,
		     "Realtek", "ALC1220-VB-DT", "Realtek-ALC1220-VB-Desktop"),
	/* ASUS PRIME TRX40 PRO-S */
	PROFILE_NAME(0x0b05, 0x1918,
		     "Realtek", "ALC1220-VB-DT", "Realtek-ALC1220-VB-Desktop"),

	/* Dell WD15 Dock */
	PROFILE_NAME(0x0bda, 0x4014, "Dell", "WD15 Dock", "Dell-WD15-Dock"),
	/* Dell WD19 Dock */
	PROFILE_NAME(0x0bda, 0x402e, "Dell", "WD19 Dock", "Dell-WD15-Dock"),

	DEVICE_NAME(0x0ccd, 0x0028, "TerraTec", "Aureon5.1MkII"),

	/*
	 * The original product_name is "USB Sound Device", however this name
	 * is also used by the CM106 based cards, so make it unique.
	 */
	DEVICE_NAME(0x0d8c, 0x0102, NULL, "ICUSBAUDIO7D"),
	DEVICE_NAME(0x0d8c, 0x0103, NULL, "Audio Advantage MicroII"),

	/* MSI TRX40 Creator */
	PROFILE_NAME(0x0db0, 0x0d64,
		     "Realtek", "ALC1220-VB-DT", "Realtek-ALC1220-VB-Desktop"),
	/* MSI TRX40 */
	PROFILE_NAME(0x0db0, 0x543d,
		     "Realtek", "ALC1220-VB-DT", "Realtek-ALC1220-VB-Desktop"),

	DEVICE_NAME(0x0fd9, 0x0008, "Hauppauge", "HVR-950Q"),

	/* Stanton/N2IT Final Scratch v1 device ('Scratchamp') */
	DEVICE_NAME(0x103d, 0x0100, "Stanton", "ScratchAmp"),
	DEVICE_NAME(0x103d, 0x0101, "Stanton", "ScratchAmp"),

	/* aka. Serato Scratch Live DJ Box */
	DEVICE_NAME(0x13e5, 0x0001, "Rane", "SL-1"),

	/* Lenovo ThinkStation P620 Rear Line-in, Line-out and Microphone */
	PROFILE_NAME(0x17aa, 0x1046, "Lenovo", "ThinkStation P620 Rear",
		     "Lenovo-ThinkStation-P620-Rear"),
	/* Lenovo ThinkStation P620 Internal Speaker + Front Headset */
	PROFILE_NAME(0x17aa, 0x104d, "Lenovo", "ThinkStation P620 Main",
		     "Lenovo-ThinkStation-P620-Main"),

	/* Asrock TRX40 Creator */
	PROFILE_NAME(0x26ce, 0x0a01,
		     "Realtek", "ALC1220-VB-DT", "Realtek-ALC1220-VB-Desktop"),

	DEVICE_NAME(0x2040, 0x7200, "Hauppauge", "HVR-950Q"),
	DEVICE_NAME(0x2040, 0x7201, "Hauppauge", "HVR-950Q-MXL"),
	DEVICE_NAME(0x2040, 0x7210, "Hauppauge", "HVR-950Q"),
	DEVICE_NAME(0x2040, 0x7211, "Hauppauge", "HVR-950Q-MXL"),
	DEVICE_NAME(0x2040, 0x7213, "Hauppauge", "HVR-950Q"),
	DEVICE_NAME(0x2040, 0x7217, "Hauppauge", "HVR-950Q"),
	DEVICE_NAME(0x2040, 0x721b, "Hauppauge", "HVR-950Q"),
	DEVICE_NAME(0x2040, 0x721e, "Hauppauge", "HVR-950Q"),
	DEVICE_NAME(0x2040, 0x721f, "Hauppauge", "HVR-950Q"),
	DEVICE_NAME(0x2040, 0x7240, "Hauppauge", "HVR-850"),
	DEVICE_NAME(0x2040, 0x7260, "Hauppauge", "HVR-950Q"),
	DEVICE_NAME(0x2040, 0x7270, "Hauppauge", "HVR-950Q"),
	DEVICE_NAME(0x2040, 0x7280, "Hauppauge", "HVR-950Q"),
	DEVICE_NAME(0x2040, 0x7281, "Hauppauge", "HVR-950Q-MXL"),
	DEVICE_NAME(0x2040, 0x8200, "Hauppauge", "Woodbury"),

	{ } /* terminator */
};

static const struct usb_audio_device_name *
lookup_device_name(u32 id)
{
	static const struct usb_audio_device_name *p;

	for (p = usb_audio_names; p->id; p++)
		if (p->id == id)
			return p;
	return NULL;
}

/*
 * free the chip instance
 *
 * here we have to do not much, since pcm and controls are already freed
 *
 */

static void snd_usb_audio_free(struct snd_card *card)
{
	struct snd_usb_audio *chip = card->private_data;

	snd_usb_endpoint_free_all(chip);

	mutex_destroy(&chip->mutex);
	if (!atomic_read(&chip->shutdown))
		dev_set_drvdata(&chip->dev->dev, NULL);
}

static void usb_audio_make_shortname(struct usb_device *dev,
				     struct snd_usb_audio *chip,
				     const struct snd_usb_audio_quirk *quirk)
{
	struct snd_card *card = chip->card;
	const struct usb_audio_device_name *preset;
	const char *s = NULL;

	preset = lookup_device_name(chip->usb_id);
	if (preset && preset->product_name)
		s = preset->product_name;
	else if (quirk && quirk->product_name)
		s = quirk->product_name;
	if (s && *s) {
		strscpy(card->shortname, s, sizeof(card->shortname));
		return;
	}

	/* retrieve the device string as shortname */
	if (!dev->descriptor.iProduct ||
	    usb_string(dev, dev->descriptor.iProduct,
		       card->shortname, sizeof(card->shortname)) <= 0) {
		/* no name available from anywhere, so use ID */
		sprintf(card->shortname, "USB Device %#04x:%#04x",
			USB_ID_VENDOR(chip->usb_id),
			USB_ID_PRODUCT(chip->usb_id));
	}

	strim(card->shortname);
}

static void usb_audio_make_longname(struct usb_device *dev,
				    struct snd_usb_audio *chip,
				    const struct snd_usb_audio_quirk *quirk)
{
	struct snd_card *card = chip->card;
	const struct usb_audio_device_name *preset;
	const char *s = NULL;
	int len;

	preset = lookup_device_name(chip->usb_id);

	/* shortcut - if any pre-defined string is given, use it */
	if (preset && preset->profile_name)
		s = preset->profile_name;
	if (s && *s) {
		strscpy(card->longname, s, sizeof(card->longname));
		return;
	}

	if (preset && preset->vendor_name)
		s = preset->vendor_name;
	else if (quirk && quirk->vendor_name)
		s = quirk->vendor_name;
	*card->longname = 0;
	if (s && *s) {
		strscpy(card->longname, s, sizeof(card->longname));
	} else {
		/* retrieve the vendor and device strings as longname */
		if (dev->descriptor.iManufacturer)
			usb_string(dev, dev->descriptor.iManufacturer,
				   card->longname, sizeof(card->longname));
		/* we don't really care if there isn't any vendor string */
	}
	if (*card->longname) {
		strim(card->longname);
		if (*card->longname)
			strlcat(card->longname, " ", sizeof(card->longname));
	}

	strlcat(card->longname, card->shortname, sizeof(card->longname));

	len = strlcat(card->longname, " at ", sizeof(card->longname));

	if (len < sizeof(card->longname))
		usb_make_path(dev, card->longname + len, sizeof(card->longname) - len);

	switch (snd_usb_get_speed(dev)) {
	case USB_SPEED_LOW:
		strlcat(card->longname, ", low speed", sizeof(card->longname));
		break;
	case USB_SPEED_FULL:
		strlcat(card->longname, ", full speed", sizeof(card->longname));
		break;
	case USB_SPEED_HIGH:
		strlcat(card->longname, ", high speed", sizeof(card->longname));
		break;
	case USB_SPEED_SUPER:
		strlcat(card->longname, ", super speed", sizeof(card->longname));
		break;
	case USB_SPEED_SUPER_PLUS:
		strlcat(card->longname, ", super speed plus", sizeof(card->longname));
		break;
	default:
		break;
	}
}

/*
 * create a chip instance and set its names.
 */
static int snd_usb_audio_create(struct usb_interface *intf,
				struct usb_device *dev, int idx,
				const struct snd_usb_audio_quirk *quirk,
				unsigned int usb_id,
				struct snd_usb_audio **rchip)
{
	struct snd_card *card;
	struct snd_usb_audio *chip;
	int err;
	char component[14];

	*rchip = NULL;

	switch (snd_usb_get_speed(dev)) {
	case USB_SPEED_LOW:
	case USB_SPEED_FULL:
	case USB_SPEED_HIGH:
	case USB_SPEED_WIRELESS:
	case USB_SPEED_SUPER:
	case USB_SPEED_SUPER_PLUS:
		break;
	default:
		dev_err(&dev->dev, "unknown device speed %d\n", snd_usb_get_speed(dev));
		return -ENXIO;
	}

	err = snd_card_new(&intf->dev, index[idx], id[idx], THIS_MODULE,
			   sizeof(*chip), &card);
	if (err < 0) {
		dev_err(&dev->dev, "cannot create card instance %d\n", idx);
		return err;
	}

	chip = card->private_data;
	mutex_init(&chip->mutex);
	init_waitqueue_head(&chip->shutdown_wait);
	chip->index = idx;
	chip->dev = dev;
	chip->card = card;
	chip->setup = device_setup[idx];
	chip->generic_implicit_fb = implicit_fb[idx];
	chip->autoclock = autoclock;
	chip->lowlatency = lowlatency;
	atomic_set(&chip->active, 1); /* avoid autopm during probing */
	atomic_set(&chip->usage_count, 0);
	atomic_set(&chip->shutdown, 0);

	chip->usb_id = usb_id;
	INIT_LIST_HEAD(&chip->pcm_list);
	INIT_LIST_HEAD(&chip->ep_list);
	INIT_LIST_HEAD(&chip->iface_ref_list);
	INIT_LIST_HEAD(&chip->midi_list);
	INIT_LIST_HEAD(&chip->mixer_list);

	if (quirk_flags[idx])
		chip->quirk_flags = quirk_flags[idx];
	else
		snd_usb_init_quirk_flags(chip);

	card->private_free = snd_usb_audio_free;

	strcpy(card->driver, "USB-Audio");
	sprintf(component, "USB%04x:%04x",
		USB_ID_VENDOR(chip->usb_id), USB_ID_PRODUCT(chip->usb_id));
	snd_component_add(card, component);

	usb_audio_make_shortname(dev, chip, quirk);
	usb_audio_make_longname(dev, chip, quirk);

	snd_usb_audio_create_proc(chip);

	*rchip = chip;
	return 0;
}

/* look for a matching quirk alias id */
static bool get_alias_id(struct usb_device *dev, unsigned int *id)
{
	int i;
	unsigned int src, dst;

	for (i = 0; i < ARRAY_SIZE(quirk_alias); i++) {
		if (!quirk_alias[i] ||
		    sscanf(quirk_alias[i], "%x:%x", &src, &dst) != 2 ||
		    src != *id)
			continue;
		dev_info(&dev->dev,
			 "device (%04x:%04x): applying quirk alias %04x:%04x\n",
			 USB_ID_VENDOR(*id), USB_ID_PRODUCT(*id),
			 USB_ID_VENDOR(dst), USB_ID_PRODUCT(dst));
		*id = dst;
		return true;
	}

	return false;
}

static bool check_delayed_register_option(struct snd_usb_audio *chip, int iface)
{
	int i;
	unsigned int id, inum;

	for (i = 0; i < ARRAY_SIZE(delayed_register); i++) {
		if (delayed_register[i] &&
		    sscanf(delayed_register[i], "%x:%x", &id, &inum) == 2 &&
		    id == chip->usb_id)
			return iface < inum;
	}

	return false;
}

static const struct usb_device_id usb_audio_ids[]; /* defined below */

/* look for the corresponding quirk */
static const struct snd_usb_audio_quirk *
get_alias_quirk(struct usb_device *dev, unsigned int id)
{
	const struct usb_device_id *p;

	for (p = usb_audio_ids; p->match_flags; p++) {
		/* FIXME: this checks only vendor:product pair in the list */
		if ((p->match_flags & USB_DEVICE_ID_MATCH_DEVICE) ==
		    USB_DEVICE_ID_MATCH_DEVICE &&
		    p->idVendor == USB_ID_VENDOR(id) &&
		    p->idProduct == USB_ID_PRODUCT(id))
			return (const struct snd_usb_audio_quirk *)p->driver_info;
	}

	return NULL;
}

/* register card if we reach to the last interface or to the specified
 * one given via option
 */
static int try_to_register_card(struct snd_usb_audio *chip, int ifnum)
{
	if (check_delayed_register_option(chip) == ifnum ||
	    chip->last_iface == ifnum ||
	    usb_interface_claimed(usb_ifnum_to_if(chip->dev, chip->last_iface)))
		return snd_card_register(chip->card);
	return 0;
}

/*
 * probe the active usb device
 *
 * note that this can be called multiple times per a device, when it
 * includes multiple audio control interfaces.
 *
 * thus we check the usb device pointer and creates the card instance
 * only at the first time.  the successive calls of this function will
 * append the pcm interface to the corresponding card.
 */
static int usb_audio_probe(struct usb_interface *intf,
			   const struct usb_device_id *usb_id)
{
	struct usb_device *dev = interface_to_usbdev(intf);
	const struct snd_usb_audio_quirk *quirk =
		(const struct snd_usb_audio_quirk *)usb_id->driver_info;
	struct snd_usb_audio *chip;
	int i, err;
	struct usb_host_interface *alts;
	int ifnum;
	u32 id;

	alts = &intf->altsetting[0];
	ifnum = get_iface_desc(alts)->bInterfaceNumber;
	id = USB_ID(le16_to_cpu(dev->descriptor.idVendor),
		    le16_to_cpu(dev->descriptor.idProduct));
	if (get_alias_id(dev, &id))
		quirk = get_alias_quirk(dev, id);
	if (quirk && quirk->ifnum >= 0 && ifnum != quirk->ifnum)
		return -ENXIO;
	if (quirk && quirk->ifnum == QUIRK_NODEV_INTERFACE)
		return -ENODEV;

	err = snd_usb_apply_boot_quirk(dev, intf, quirk, id);
	if (err < 0)
		return err;

	trace_android_vh_audio_usb_offload_vendor_set(intf);

	/*
	 * found a config.  now register to ALSA
	 */

	/* check whether it's already registered */
	chip = NULL;
	mutex_lock(&register_mutex);
	for (i = 0; i < SNDRV_CARDS; i++) {
		if (usb_chip[i] && usb_chip[i]->dev == dev) {
			if (atomic_read(&usb_chip[i]->shutdown)) {
				dev_err(&dev->dev, "USB device is in the shutdown state, cannot create a card instance\n");
				err = -EIO;
				goto __error;
			}
			chip = usb_chip[i];
			atomic_inc(&chip->active); /* avoid autopm */
			break;
		}
	}
	if (! chip) {
		err = snd_usb_apply_boot_quirk_once(dev, intf, quirk, id);
		if (err < 0)
			goto __error;

		/* it's a fresh one.
		 * now look for an empty slot and create a new card instance
		 */
		for (i = 0; i < SNDRV_CARDS; i++)
			if (!usb_chip[i] &&
			    (vid[i] == -1 || vid[i] == USB_ID_VENDOR(id)) &&
			    (pid[i] == -1 || pid[i] == USB_ID_PRODUCT(id))) {
				if (enable[i]) {
					err = snd_usb_audio_create(intf, dev, i, quirk,
								   id, &chip);
					if (err < 0)
						goto __error;
					break;
				} else if (vid[i] != -1 || pid[i] != -1) {
					dev_info(&dev->dev,
						 "device (%04x:%04x) is disabled\n",
						 USB_ID_VENDOR(id),
						 USB_ID_PRODUCT(id));
					err = -ENOENT;
					goto __error;
				}
			}
		if (!chip) {
			dev_err(&dev->dev, "no available usb audio device\n");
			err = -ENODEV;
			goto __error;
		}
	}

	if (chip->num_interfaces >= MAX_CARD_INTERFACES) {
		dev_info(&dev->dev, "Too many interfaces assigned to the single USB-audio card\n");
		err = -EINVAL;
		goto __error;
	}

	dev_set_drvdata(&dev->dev, chip);

	if (ignore_ctl_error)
		chip->quirk_flags |= QUIRK_FLAG_IGNORE_CTL_ERROR;

	if (chip->quirk_flags & QUIRK_FLAG_DISABLE_AUTOSUSPEND)
		usb_disable_autosuspend(interface_to_usbdev(intf));

	trace_android_vh_audio_usb_offload_connect(intf, chip);

	/*
	 * For devices with more than one control interface, we assume the
	 * first contains the audio controls. We might need a more specific
	 * check here in the future.
	 */
	if (!chip->ctrl_intf)
		chip->ctrl_intf = alts;

	err = 1; /* continue */
	if (quirk && quirk->ifnum != QUIRK_NO_INTERFACE) {
		/* need some special handlings */
		err = snd_usb_create_quirk(chip, intf, &usb_audio_driver, quirk);
		if (err < 0)
			goto __error;
	}

	if (err > 0) {
		/* create normal USB audio interfaces */
		err = snd_usb_create_streams(chip, ifnum);
		if (err < 0)
			goto __error;
		err = snd_usb_create_mixer(chip, ifnum);
		if (err < 0)
			goto __error;
	}

	if (chip->need_delayed_register) {
		dev_info(&dev->dev,
			 "Found post-registration device assignment: %08x:%02x\n",
			 chip->usb_id, ifnum);
		chip->need_delayed_register = false; /* clear again */
	}

<<<<<<< HEAD
	/* we are allowed to call snd_card_register() many times, but first
	 * check to see if a device needs to skip it or do anything special
	 */
	if (!snd_usb_registration_quirk(chip, ifnum) &&
	    !check_delayed_register_option(chip, ifnum)) {
		err = snd_card_register(chip->card);
		if (err < 0)
			goto __error;
	}
=======
	err = try_to_register_card(chip, ifnum);
	if (err < 0)
		goto __error_no_register;
>>>>>>> 3df0eeae

	if (chip->quirk_flags & QUIRK_FLAG_SHARE_MEDIA_DEVICE) {
		/* don't want to fail when snd_media_device_create() fails */
		snd_media_device_create(chip, intf);
	}

	if (quirk)
		chip->quirk_type = quirk->type;

	usb_chip[chip->index] = chip;
	chip->intf[chip->num_interfaces] = intf;
	chip->num_interfaces++;
	usb_set_intfdata(intf, chip);
	atomic_dec(&chip->active);
	mutex_unlock(&register_mutex);
	return 0;

 __error:
	/* in the case of error in secondary interface, still try to register */
	if (chip)
		try_to_register_card(chip, ifnum);

 __error_no_register:
	if (chip) {
		/* chip->active is inside the chip->card object,
		 * decrement before memory is possibly returned.
		 */
		atomic_dec(&chip->active);
		if (!chip->num_interfaces)
			snd_card_free(chip->card);
	}
	mutex_unlock(&register_mutex);
	return err;
}

/*
 * we need to take care of counter, since disconnection can be called also
 * many times as well as usb_audio_probe().
 */
static void usb_audio_disconnect(struct usb_interface *intf)
{
	struct snd_usb_audio *chip = usb_get_intfdata(intf);
	struct snd_card *card;
	struct list_head *p;

	if (chip == USB_AUDIO_IFACE_UNUSED)
		return;

	card = chip->card;

	trace_android_rvh_audio_usb_offload_disconnect(intf);

	mutex_lock(&register_mutex);
	if (atomic_inc_return(&chip->shutdown) == 1) {
		struct snd_usb_stream *as;
		struct snd_usb_endpoint *ep;
		struct usb_mixer_interface *mixer;

		/* wait until all pending tasks done;
		 * they are protected by snd_usb_lock_shutdown()
		 */
		wait_event(chip->shutdown_wait,
			   !atomic_read(&chip->usage_count));
		snd_card_disconnect(card);
		/* release the pcm resources */
		list_for_each_entry(as, &chip->pcm_list, list) {
			snd_usb_stream_disconnect(as);
		}
		/* release the endpoint resources */
		list_for_each_entry(ep, &chip->ep_list, list) {
			snd_usb_endpoint_release(ep);
		}
		/* release the midi resources */
		list_for_each(p, &chip->midi_list) {
			snd_usbmidi_disconnect(p);
		}
		/*
		 * Nice to check quirk && quirk->shares_media_device and
		 * then call the snd_media_device_delete(). Don't have
		 * access to the quirk here. snd_media_device_delete()
		 * accesses mixer_list
		 */
		snd_media_device_delete(chip);

		/* release mixer resources */
		list_for_each_entry(mixer, &chip->mixer_list, list) {
			snd_usb_mixer_disconnect(mixer);
		}
	}

	if (chip->quirk_flags & QUIRK_FLAG_DISABLE_AUTOSUSPEND)
		usb_enable_autosuspend(interface_to_usbdev(intf));

	chip->num_interfaces--;
	if (chip->num_interfaces <= 0) {
		usb_chip[chip->index] = NULL;
		mutex_unlock(&register_mutex);
		snd_card_free_when_closed(card);
	} else {
		mutex_unlock(&register_mutex);
	}
}

/* lock the shutdown (disconnect) task and autoresume */
int snd_usb_lock_shutdown(struct snd_usb_audio *chip)
{
	int err;

	atomic_inc(&chip->usage_count);
	if (atomic_read(&chip->shutdown)) {
		err = -EIO;
		goto error;
	}
	err = snd_usb_autoresume(chip);
	if (err < 0)
		goto error;
	return 0;

 error:
	if (atomic_dec_and_test(&chip->usage_count))
		wake_up(&chip->shutdown_wait);
	return err;
}

/* autosuspend and unlock the shutdown */
void snd_usb_unlock_shutdown(struct snd_usb_audio *chip)
{
	snd_usb_autosuspend(chip);
	if (atomic_dec_and_test(&chip->usage_count))
		wake_up(&chip->shutdown_wait);
}

#ifdef CONFIG_PM

int snd_usb_autoresume(struct snd_usb_audio *chip)
{
	int i, err;

	if (atomic_read(&chip->shutdown))
		return -EIO;
	if (atomic_inc_return(&chip->active) != 1)
		return 0;

	for (i = 0; i < chip->num_interfaces; i++) {
		err = usb_autopm_get_interface(chip->intf[i]);
		if (err < 0) {
			/* rollback */
			while (--i >= 0)
				usb_autopm_put_interface(chip->intf[i]);
			atomic_dec(&chip->active);
			return err;
		}
	}
	return 0;
}
EXPORT_SYMBOL_GPL(snd_usb_autoresume);

void snd_usb_autosuspend(struct snd_usb_audio *chip)
{
	int i;

	if (atomic_read(&chip->shutdown))
		return;
	if (!atomic_dec_and_test(&chip->active))
		return;

	for (i = 0; i < chip->num_interfaces; i++)
		usb_autopm_put_interface(chip->intf[i]);
}
EXPORT_SYMBOL_GPL(snd_usb_autosuspend);

static int usb_audio_suspend(struct usb_interface *intf, pm_message_t message)
{
	struct snd_usb_audio *chip = usb_get_intfdata(intf);
	struct snd_usb_stream *as;
	struct snd_usb_endpoint *ep;
	struct usb_mixer_interface *mixer;
	struct list_head *p;

	if (chip == USB_AUDIO_IFACE_UNUSED)
		return 0;

	if (!chip->num_suspended_intf++) {
		list_for_each_entry(as, &chip->pcm_list, list)
			snd_usb_pcm_suspend(as);
		list_for_each_entry(ep, &chip->ep_list, list)
			snd_usb_endpoint_suspend(ep);
		list_for_each(p, &chip->midi_list)
			snd_usbmidi_suspend(p);
		list_for_each_entry(mixer, &chip->mixer_list, list)
			snd_usb_mixer_suspend(mixer);
	}

	if (!PMSG_IS_AUTO(message) && !chip->system_suspend) {
		snd_power_change_state(chip->card, SNDRV_CTL_POWER_D3hot);
		chip->system_suspend = chip->num_suspended_intf;
	}

	return 0;
}

static int usb_audio_resume(struct usb_interface *intf)
{
	struct snd_usb_audio *chip = usb_get_intfdata(intf);
	struct snd_usb_stream *as;
	struct usb_mixer_interface *mixer;
	struct list_head *p;
	int err = 0;

	if (chip == USB_AUDIO_IFACE_UNUSED)
		return 0;

	atomic_inc(&chip->active); /* avoid autopm */
	if (chip->num_suspended_intf > 1)
		goto out;

	list_for_each_entry(as, &chip->pcm_list, list) {
		err = snd_usb_pcm_resume(as);
		if (err < 0)
			goto err_out;
	}

	/*
	 * ALSA leaves material resumption to user space
	 * we just notify and restart the mixers
	 */
	list_for_each_entry(mixer, &chip->mixer_list, list) {
		err = snd_usb_mixer_resume(mixer);
		if (err < 0)
			goto err_out;
	}

	list_for_each(p, &chip->midi_list) {
		snd_usbmidi_resume(p);
	}

 out:
	if (chip->num_suspended_intf == chip->system_suspend) {
		snd_power_change_state(chip->card, SNDRV_CTL_POWER_D0);
		chip->system_suspend = 0;
	}
	chip->num_suspended_intf--;

err_out:
	atomic_dec(&chip->active); /* allow autopm after this point */
	return err;
}
#else
#define usb_audio_suspend	NULL
#define usb_audio_resume	NULL
#define usb_audio_resume	NULL
#endif		/* CONFIG_PM */

static const struct usb_device_id usb_audio_ids [] = {
#include "quirks-table.h"
    { .match_flags = (USB_DEVICE_ID_MATCH_INT_CLASS | USB_DEVICE_ID_MATCH_INT_SUBCLASS),
      .bInterfaceClass = USB_CLASS_AUDIO,
      .bInterfaceSubClass = USB_SUBCLASS_AUDIOCONTROL },
    { }						/* Terminating entry */
};
MODULE_DEVICE_TABLE(usb, usb_audio_ids);

/*
 * entry point for linux usb interface
 */

static struct usb_driver usb_audio_driver = {
	.name =		"snd-usb-audio",
	.probe =	usb_audio_probe,
	.disconnect =	usb_audio_disconnect,
	.suspend =	usb_audio_suspend,
	.resume =	usb_audio_resume,
	.reset_resume =	usb_audio_resume,
	.id_table =	usb_audio_ids,
	.supports_autosuspend = 1,
};

module_usb_driver(usb_audio_driver);<|MERGE_RESOLUTION|>--- conflicted
+++ resolved
@@ -879,7 +879,6 @@
 		chip->need_delayed_register = false; /* clear again */
 	}
 
-<<<<<<< HEAD
 	/* we are allowed to call snd_card_register() many times, but first
 	 * check to see if a device needs to skip it or do anything special
 	 */
@@ -889,11 +888,6 @@
 		if (err < 0)
 			goto __error;
 	}
-=======
-	err = try_to_register_card(chip, ifnum);
-	if (err < 0)
-		goto __error_no_register;
->>>>>>> 3df0eeae
 
 	if (chip->quirk_flags & QUIRK_FLAG_SHARE_MEDIA_DEVICE) {
 		/* don't want to fail when snd_media_device_create() fails */
