/* SPDX-License-Identifier: GPL-2.0 */
/*
 * ipv6 in net namespaces
 */

#include <net/inet_frag.h>

#ifndef __NETNS_IPV6_H__
#define __NETNS_IPV6_H__
#include <linux/android_kabi.h>
#include <net/dst_ops.h>
#include <uapi/linux/icmpv6.h>

struct ctl_table_header;

struct netns_sysctl_ipv6 {
#ifdef CONFIG_SYSCTL
	struct ctl_table_header *hdr;
	struct ctl_table_header *route_hdr;
	struct ctl_table_header *icmp_hdr;
	struct ctl_table_header *frags_hdr;
	struct ctl_table_header *xfrm6_hdr;
#endif
	int bindv6only;
	int flush_delay;
	int ip6_rt_max_size;
	int ip6_rt_gc_min_interval;
	int ip6_rt_gc_timeout;
	int ip6_rt_gc_interval;
	int ip6_rt_gc_elasticity;
	int ip6_rt_mtu_expires;
	int ip6_rt_min_advmss;
	int multipath_hash_policy;
	int flowlabel_consistency;
	int auto_flowlabels;
	int icmpv6_time;
	int icmpv6_echo_ignore_all;
	int icmpv6_echo_ignore_multicast;
	int icmpv6_echo_ignore_anycast;
	DECLARE_BITMAP(icmpv6_ratemask, ICMPV6_MSG_MAX + 1);
	unsigned long *icmpv6_ratemask_ptr;
	int anycast_src_echo_reply;
	int ip_nonlocal_bind;
	int fwmark_reflect;
	int idgen_retries;
	int idgen_delay;
	int flowlabel_state_ranges;
	int flowlabel_reflect;
	int max_dst_opts_cnt;
	int max_hbh_opts_cnt;
	int max_dst_opts_len;
	int max_hbh_opts_len;
	int seg6_flowlabel;
	bool skip_notify_on_dev_down;
};

struct netns_ipv6 {
	struct netns_sysctl_ipv6 sysctl;
	struct ipv6_devconf	*devconf_all;
	struct ipv6_devconf	*devconf_dflt;
	struct inet_peer_base	*peers;
	struct fqdir		*fqdir;
#ifdef CONFIG_NETFILTER
	struct xt_table		*ip6table_filter;
	struct xt_table		*ip6table_mangle;
	struct xt_table		*ip6table_raw;
#ifdef CONFIG_SECURITY
	struct xt_table		*ip6table_security;
#endif
	struct xt_table		*ip6table_nat;
#endif
	struct fib6_info	*fib6_null_entry;
	struct rt6_info		*ip6_null_entry;
	struct rt6_statistics   *rt6_stats;
	struct timer_list       ip6_fib_timer;
	struct hlist_head       *fib_table_hash;
	struct fib6_table       *fib6_main_tbl;
	struct list_head	fib6_walkers;
	struct dst_ops		ip6_dst_ops;
	rwlock_t		fib6_walker_lock;
	spinlock_t		fib6_gc_lock;
<<<<<<< HEAD
	unsigned int		 ip6_rt_gc_expire;
	unsigned long		 ip6_rt_last_gc;
=======
	atomic_t		ip6_rt_gc_expire;
	unsigned long		ip6_rt_last_gc;
	unsigned char		flowlabel_has_excl;
>>>>>>> 54af9dd2
#ifdef CONFIG_IPV6_MULTIPLE_TABLES
	unsigned int		fib6_rules_require_fldissect;
	bool			fib6_has_custom_rules;
#ifdef CONFIG_IPV6_SUBTREES
	unsigned int		fib6_routes_require_src;
#endif
	struct rt6_info         *ip6_prohibit_entry;
	struct rt6_info         *ip6_blk_hole_entry;
	struct fib6_table       *fib6_local_tbl;
	struct fib_rules_ops    *fib6_rules_ops;
#endif
	struct sock * __percpu	*icmp_sk;
	struct sock             *ndisc_sk;
	struct sock             *tcp_sk;
	struct sock             *igmp_sk;
	struct sock		*mc_autojoin_sk;
#ifdef CONFIG_IPV6_MROUTE
#ifndef CONFIG_IPV6_MROUTE_MULTIPLE_TABLES
	struct mr_table		*mrt6;
#else
	struct list_head	mr6_tables;
	struct fib_rules_ops	*mr6_rules_ops;
#endif
#endif
	atomic_t		dev_addr_genid;
	atomic_t		fib6_sernum;
	struct seg6_pernet_data *seg6_data;
	struct fib_notifier_ops	*notifier_ops;
	struct fib_notifier_ops	*ip6mr_notifier_ops;
	unsigned int ipmr_seq; /* protected by rtnl_mutex */
	struct {
		struct hlist_head head;
		spinlock_t	lock;
		u32		seq;
	} ip6addrlbl_table;

	ANDROID_KABI_RESERVE(1);
};

#if IS_ENABLED(CONFIG_NF_DEFRAG_IPV6)
struct netns_nf_frag {
	struct fqdir	*fqdir;
};
#endif

#endif<|MERGE_RESOLUTION|>--- conflicted
+++ resolved
@@ -79,14 +79,8 @@
 	struct dst_ops		ip6_dst_ops;
 	rwlock_t		fib6_walker_lock;
 	spinlock_t		fib6_gc_lock;
-<<<<<<< HEAD
-	unsigned int		 ip6_rt_gc_expire;
-	unsigned long		 ip6_rt_last_gc;
-=======
 	atomic_t		ip6_rt_gc_expire;
 	unsigned long		ip6_rt_last_gc;
-	unsigned char		flowlabel_has_excl;
->>>>>>> 54af9dd2
 #ifdef CONFIG_IPV6_MULTIPLE_TABLES
 	unsigned int		fib6_rules_require_fldissect;
 	bool			fib6_has_custom_rules;
