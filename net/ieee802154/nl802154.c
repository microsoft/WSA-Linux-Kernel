--- conflicted
+++ resolved
@@ -1557,12 +1557,9 @@
 	struct ieee802154_llsec_key_id id = { };
 	u32 commands[NL802154_CMD_FRAME_NR_IDS / 32] = { };
 
-<<<<<<< HEAD
-=======
 	if (wpan_dev->iftype == NL802154_IFTYPE_MONITOR)
 		return -EOPNOTSUPP;
 
->>>>>>> d434405a
 	if (!info->attrs[NL802154_ATTR_SEC_KEY] ||
 	    nla_parse_nested_deprecated(attrs, NL802154_KEY_ATTR_MAX, info->attrs[NL802154_ATTR_SEC_KEY], nl802154_key_policy, info->extack))
 		return -EINVAL;
@@ -1612,12 +1609,9 @@
 	struct nlattr *attrs[NL802154_KEY_ATTR_MAX + 1];
 	struct ieee802154_llsec_key_id id;
 
-<<<<<<< HEAD
-=======
 	if (wpan_dev->iftype == NL802154_IFTYPE_MONITOR)
 		return -EOPNOTSUPP;
 
->>>>>>> d434405a
 	if (!info->attrs[NL802154_ATTR_SEC_KEY] ||
 	    nla_parse_nested_deprecated(attrs, NL802154_KEY_ATTR_MAX, info->attrs[NL802154_ATTR_SEC_KEY], nl802154_key_policy, info->extack))
 		return -EINVAL;
@@ -1792,12 +1786,9 @@
 	struct nlattr *attrs[NL802154_DEV_ATTR_MAX + 1];
 	__le64 extended_addr;
 
-<<<<<<< HEAD
-=======
 	if (wpan_dev->iftype == NL802154_IFTYPE_MONITOR)
 		return -EOPNOTSUPP;
 
->>>>>>> d434405a
 	if (!info->attrs[NL802154_ATTR_SEC_DEVICE] ||
 	    nla_parse_nested_deprecated(attrs, NL802154_DEV_ATTR_MAX, info->attrs[NL802154_ATTR_SEC_DEVICE], nl802154_dev_policy, info->extack))
 		return -EINVAL;
@@ -1963,12 +1954,9 @@
 	struct ieee802154_llsec_device_key key;
 	__le64 extended_addr;
 
-<<<<<<< HEAD
-=======
 	if (wpan_dev->iftype == NL802154_IFTYPE_MONITOR)
 		return -EOPNOTSUPP;
 
->>>>>>> d434405a
 	if (!info->attrs[NL802154_ATTR_SEC_DEVKEY] ||
 	    nla_parse_nested_deprecated(attrs, NL802154_DEVKEY_ATTR_MAX, info->attrs[NL802154_ATTR_SEC_DEVKEY], nl802154_devkey_policy, info->extack))
 		return -EINVAL;
