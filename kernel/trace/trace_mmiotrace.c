/*
 * Memory mapped I/O tracing
 *
 * Copyright (C) 2008 Pekka Paalanen <pq@iki.fi>
 */

#define DEBUG 1

#include <linux/kernel.h>
#include <linux/mmiotrace.h>
#include <linux/pci.h>

#include "trace.h"

struct header_iter {
	struct pci_dev *dev;
};

static struct trace_array *mmio_trace_array;
static bool overrun_detected;
static unsigned long prev_overruns;

static void mmio_reset_data(struct trace_array *tr)
{
	int cpu;

	overrun_detected = false;
	prev_overruns = 0;
	tr->time_start = ftrace_now(tr->cpu);

	for_each_online_cpu(cpu)
		tracing_reset(tr, cpu);
}

static void mmio_trace_init(struct trace_array *tr)
{
	pr_debug("in %s\n", __func__);
	mmio_trace_array = tr;
	if (tr->ctrl) {
		mmio_reset_data(tr);
		enable_mmiotrace();
	}
}

static void mmio_trace_reset(struct trace_array *tr)
{
	pr_debug("in %s\n", __func__);
	if (tr->ctrl)
		disable_mmiotrace();
	mmio_reset_data(tr);
	mmio_trace_array = NULL;
}

static void mmio_trace_ctrl_update(struct trace_array *tr)
{
	pr_debug("in %s\n", __func__);
	if (tr->ctrl) {
		mmio_reset_data(tr);
		enable_mmiotrace();
	} else {
		disable_mmiotrace();
	}
}

static int mmio_print_pcidev(struct trace_seq *s, const struct pci_dev *dev)
{
	int ret = 0;
	int i;
	resource_size_t start, end;
	const struct pci_driver *drv = pci_dev_driver(dev);

	/* XXX: incomplete checks for trace_seq_printf() return value */
	ret += trace_seq_printf(s, "PCIDEV %02x%02x %04x%04x %x",
				dev->bus->number, dev->devfn,
				dev->vendor, dev->device, dev->irq);
	/*
	 * XXX: is pci_resource_to_user() appropriate, since we are
	 * supposed to interpret the __ioremap() phys_addr argument based on
	 * these printed values?
	 */
	for (i = 0; i < 7; i++) {
		pci_resource_to_user(dev, i, &dev->resource[i], &start, &end);
		ret += trace_seq_printf(s, " %llx",
			(unsigned long long)(start |
			(dev->resource[i].flags & PCI_REGION_FLAG_MASK)));
	}
	for (i = 0; i < 7; i++) {
		pci_resource_to_user(dev, i, &dev->resource[i], &start, &end);
		ret += trace_seq_printf(s, " %llx",
			dev->resource[i].start < dev->resource[i].end ?
			(unsigned long long)(end - start) + 1 : 0);
	}
	if (drv)
		ret += trace_seq_printf(s, " %s\n", drv->name);
	else
		ret += trace_seq_printf(s, " \n");
	return ret;
}

static void destroy_header_iter(struct header_iter *hiter)
{
	if (!hiter)
		return;
	pci_dev_put(hiter->dev);
	kfree(hiter);
}

static void mmio_pipe_open(struct trace_iterator *iter)
{
	struct header_iter *hiter;
	struct trace_seq *s = &iter->seq;

	trace_seq_printf(s, "VERSION 20070824\n");

	hiter = kzalloc(sizeof(*hiter), GFP_KERNEL);
	if (!hiter)
		return;

	hiter->dev = pci_get_device(PCI_ANY_ID, PCI_ANY_ID, NULL);
	iter->private = hiter;
}

/* XXX: This is not called when the pipe is closed! */
static void mmio_close(struct trace_iterator *iter)
{
	struct header_iter *hiter = iter->private;
	destroy_header_iter(hiter);
	iter->private = NULL;
}

static unsigned long count_overruns(struct trace_iterator *iter)
{
	unsigned long cnt = 0;
<<<<<<< HEAD
/* FIXME: */
#if 0
	for_each_online_cpu(cpu) {
		cnt += iter->overrun[cpu];
		iter->overrun[cpu] = 0;
	}
#endif
	(void)cpu;
=======
	unsigned long over = ring_buffer_overruns(iter->tr->buffer);

	if (over > prev_overruns)
		cnt = over - prev_overruns;
	prev_overruns = over;
>>>>>>> c07f62e5
	return cnt;
}

static ssize_t mmio_read(struct trace_iterator *iter, struct file *filp,
				char __user *ubuf, size_t cnt, loff_t *ppos)
{
	ssize_t ret;
	struct header_iter *hiter = iter->private;
	struct trace_seq *s = &iter->seq;
	unsigned long n;

	n = count_overruns(iter);
	if (n) {
		/* XXX: This is later than where events were lost. */
		trace_seq_printf(s, "MARK 0.000000 Lost %lu events.\n", n);
		if (!overrun_detected)
			pr_warning("mmiotrace has lost events.\n");
		overrun_detected = true;
		goto print_out;
	}

	if (!hiter)
		return 0;

	mmio_print_pcidev(s, hiter->dev);
	hiter->dev = pci_get_device(PCI_ANY_ID, PCI_ANY_ID, hiter->dev);

	if (!hiter->dev) {
		destroy_header_iter(hiter);
		iter->private = NULL;
	}

print_out:
	ret = trace_seq_to_user(s, ubuf, cnt);
	return (ret == -EBUSY) ? 0 : ret;
}

static enum print_line_t mmio_print_rw(struct trace_iterator *iter)
{
	struct trace_entry *entry = iter->ent;
	struct trace_mmiotrace_rw *field;
	struct mmiotrace_rw *rw;
	struct trace_seq *s	= &iter->seq;
	unsigned long long t	= ns2usecs(iter->ts);
	unsigned long usec_rem	= do_div(t, 1000000ULL);
	unsigned secs		= (unsigned long)t;
	int ret = 1;

	trace_assign_type(field, entry);
	rw = &field->rw;

	switch (rw->opcode) {
	case MMIO_READ:
		ret = trace_seq_printf(s,
			"R %d %lu.%06lu %d 0x%llx 0x%lx 0x%lx %d\n",
			rw->width, secs, usec_rem, rw->map_id,
			(unsigned long long)rw->phys,
			rw->value, rw->pc, 0);
		break;
	case MMIO_WRITE:
		ret = trace_seq_printf(s,
			"W %d %lu.%06lu %d 0x%llx 0x%lx 0x%lx %d\n",
			rw->width, secs, usec_rem, rw->map_id,
			(unsigned long long)rw->phys,
			rw->value, rw->pc, 0);
		break;
	case MMIO_UNKNOWN_OP:
		ret = trace_seq_printf(s,
			"UNKNOWN %lu.%06lu %d 0x%llx %02x,%02x,%02x 0x%lx %d\n",
			secs, usec_rem, rw->map_id,
			(unsigned long long)rw->phys,
			(rw->value >> 16) & 0xff, (rw->value >> 8) & 0xff,
			(rw->value >> 0) & 0xff, rw->pc, 0);
		break;
	default:
		ret = trace_seq_printf(s, "rw what?\n");
		break;
	}
	if (ret)
		return TRACE_TYPE_HANDLED;
	return TRACE_TYPE_PARTIAL_LINE;
}

static enum print_line_t mmio_print_map(struct trace_iterator *iter)
{
	struct trace_entry *entry = iter->ent;
	struct trace_mmiotrace_map *field;
	struct mmiotrace_map *m;
	struct trace_seq *s	= &iter->seq;
	unsigned long long t	= ns2usecs(iter->ts);
	unsigned long usec_rem	= do_div(t, 1000000ULL);
	unsigned secs		= (unsigned long)t;
	int ret;
<<<<<<< HEAD

	trace_assign_type(field, entry);
	m = &field->map;

=======

	trace_assign_type(field, entry);
	m = &field->map;

>>>>>>> c07f62e5
	switch (m->opcode) {
	case MMIO_PROBE:
		ret = trace_seq_printf(s,
			"MAP %lu.%06lu %d 0x%llx 0x%lx 0x%lx 0x%lx %d\n",
			secs, usec_rem, m->map_id,
			(unsigned long long)m->phys, m->virt, m->len,
			0UL, 0);
		break;
	case MMIO_UNPROBE:
		ret = trace_seq_printf(s,
			"UNMAP %lu.%06lu %d 0x%lx %d\n",
			secs, usec_rem, m->map_id, 0UL, 0);
		break;
	default:
		ret = trace_seq_printf(s, "map what?\n");
		break;
	}
	if (ret)
		return TRACE_TYPE_HANDLED;
	return TRACE_TYPE_PARTIAL_LINE;
}

static enum print_line_t mmio_print_mark(struct trace_iterator *iter)
{
	struct trace_entry *entry = iter->ent;
	struct print_entry *print = (struct print_entry *)entry;
	const char *msg		= print->buf;
	struct trace_seq *s	= &iter->seq;
	unsigned long long t	= ns2usecs(iter->ts);
	unsigned long usec_rem	= do_div(t, 1000000ULL);
	unsigned secs		= (unsigned long)t;
	int ret;

	/* The trailing newline must be in the message. */
	ret = trace_seq_printf(s, "MARK %lu.%06lu %s", secs, usec_rem, msg);
	if (!ret)
		return TRACE_TYPE_PARTIAL_LINE;

	if (entry->flags & TRACE_FLAG_CONT)
		trace_seq_print_cont(s, iter);

	return TRACE_TYPE_HANDLED;
}

static enum print_line_t mmio_print_line(struct trace_iterator *iter)
{
	switch (iter->ent->type) {
	case TRACE_MMIO_RW:
		return mmio_print_rw(iter);
	case TRACE_MMIO_MAP:
		return mmio_print_map(iter);
	case TRACE_PRINT:
		return mmio_print_mark(iter);
	default:
		return TRACE_TYPE_HANDLED; /* ignore unknown entries */
	}
}

static struct tracer mmio_tracer __read_mostly =
{
	.name		= "mmiotrace",
	.init		= mmio_trace_init,
	.reset		= mmio_trace_reset,
	.pipe_open	= mmio_pipe_open,
	.close		= mmio_close,
	.read		= mmio_read,
	.ctrl_update	= mmio_trace_ctrl_update,
	.print_line	= mmio_print_line,
};

__init static int init_mmio_trace(void)
{
	return register_tracer(&mmio_tracer);
}
device_initcall(init_mmio_trace);

static void __trace_mmiotrace_rw(struct trace_array *tr,
				struct trace_array_cpu *data,
				struct mmiotrace_rw *rw)
{
	struct ring_buffer_event *event;
	struct trace_mmiotrace_rw *entry;
	unsigned long irq_flags;

	event	= ring_buffer_lock_reserve(tr->buffer, sizeof(*entry),
					   &irq_flags);
	if (!event)
		return;
	entry	= ring_buffer_event_data(event);
	tracing_generic_entry_update(&entry->ent, 0, preempt_count());
	entry->ent.type			= TRACE_MMIO_RW;
	entry->rw			= *rw;
	ring_buffer_unlock_commit(tr->buffer, event, irq_flags);

	trace_wake_up();
}

void mmio_trace_rw(struct mmiotrace_rw *rw)
{
	struct trace_array *tr = mmio_trace_array;
	struct trace_array_cpu *data = tr->data[smp_processor_id()];
	__trace_mmiotrace_rw(tr, data, rw);
}

static void __trace_mmiotrace_map(struct trace_array *tr,
				struct trace_array_cpu *data,
				struct mmiotrace_map *map)
{
	struct ring_buffer_event *event;
	struct trace_mmiotrace_map *entry;
	unsigned long irq_flags;

	event	= ring_buffer_lock_reserve(tr->buffer, sizeof(*entry),
					   &irq_flags);
	if (!event)
		return;
	entry	= ring_buffer_event_data(event);
	tracing_generic_entry_update(&entry->ent, 0, preempt_count());
	entry->ent.type			= TRACE_MMIO_MAP;
	entry->map			= *map;
	ring_buffer_unlock_commit(tr->buffer, event, irq_flags);

	trace_wake_up();
}

void mmio_trace_mapping(struct mmiotrace_map *map)
{
	struct trace_array *tr = mmio_trace_array;
	struct trace_array_cpu *data;

	preempt_disable();
	data = tr->data[smp_processor_id()];
	__trace_mmiotrace_map(tr, data, map);
	preempt_enable();
}

int mmio_trace_printk(const char *fmt, va_list args)
{
	return trace_vprintk(0, fmt, args);
}<|MERGE_RESOLUTION|>--- conflicted
+++ resolved
@@ -131,22 +131,11 @@
 static unsigned long count_overruns(struct trace_iterator *iter)
 {
 	unsigned long cnt = 0;
-<<<<<<< HEAD
-/* FIXME: */
-#if 0
-	for_each_online_cpu(cpu) {
-		cnt += iter->overrun[cpu];
-		iter->overrun[cpu] = 0;
-	}
-#endif
-	(void)cpu;
-=======
 	unsigned long over = ring_buffer_overruns(iter->tr->buffer);
 
 	if (over > prev_overruns)
 		cnt = over - prev_overruns;
 	prev_overruns = over;
->>>>>>> c07f62e5
 	return cnt;
 }
 
@@ -240,17 +229,10 @@
 	unsigned long usec_rem	= do_div(t, 1000000ULL);
 	unsigned secs		= (unsigned long)t;
 	int ret;
-<<<<<<< HEAD
 
 	trace_assign_type(field, entry);
 	m = &field->map;
 
-=======
-
-	trace_assign_type(field, entry);
-	m = &field->map;
-
->>>>>>> c07f62e5
 	switch (m->opcode) {
 	case MMIO_PROBE:
 		ret = trace_seq_printf(s,
