--- conflicted
+++ resolved
@@ -3528,16 +3528,11 @@
 
 static int __init init_hv_pci_drv(void)
 {
-<<<<<<< HEAD
-	if (!hv_is_hyperv_initialized())
-		return -ENODEV;
-=======
 	int ret;
 
 	ret = hv_pci_arch_init();
 	if (ret)
 		return ret;
->>>>>>> ca5c1f76
 
 	/* Set the invalid domain number's bit, so it will not be used */
 	set_bit(HVPCI_DOM_INVALID, hvpci_dom_map);
