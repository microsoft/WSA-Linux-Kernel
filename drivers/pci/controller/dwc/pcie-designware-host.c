--- conflicted
+++ resolved
@@ -370,7 +370,6 @@
 			if (ret)
 				dev_warn(pci->dev, "Failed to set DMA mask to 32-bit. Devices with only 32-bit MSI support may not work properly\n");
 
-<<<<<<< HEAD
 			msi_vaddr = dmam_alloc_coherent(dev, sizeof(u64), &pp->msi_data,
 							GFP_KERNEL);
 			if (!msi_vaddr) {
@@ -390,18 +389,6 @@
 					ret = -ENOMEM;
 					goto err_free_msi;
 				}
-=======
-			pp->msi_page = alloc_page(GFP_DMA32);
-			pp->msi_data = dma_map_page(pci->dev, pp->msi_page, 0, PAGE_SIZE,
-						    DMA_FROM_DEVICE);
-			ret = dma_mapping_error(pci->dev, pp->msi_data);
-			if (ret) {
-				dev_err(pci->dev, "Failed to map MSI data\n");
-				__free_page(pp->msi_page);
-				pp->msi_page = NULL;
-				pp->msi_data = 0;
-				goto err_free_msi;
->>>>>>> 7f2e600b
 			}
 		}
 	}
