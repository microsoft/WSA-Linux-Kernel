#
# Misc strange devices
#

menu "Misc devices"

config SENSORS_LIS3LV02D
	tristate
	depends on INPUT
	select INPUT_POLLDEV
	default n

config AD525X_DPOT
	tristate "Analog Devices Digital Potentiometers"
	depends on (I2C || SPI) && SYSFS
	help
	  If you say yes here, you get support for the Analog Devices
	  AD5258, AD5259, AD5251, AD5252, AD5253, AD5254, AD5255
	  AD5160, AD5161, AD5162, AD5165, AD5200, AD5201, AD5203,
	  AD5204, AD5206, AD5207, AD5231, AD5232, AD5233, AD5235,
	  AD5260, AD5262, AD5263, AD5290, AD5291, AD5292, AD5293,
	  AD7376, AD8400, AD8402, AD8403, ADN2850, AD5241, AD5242,
	  AD5243, AD5245, AD5246, AD5247, AD5248, AD5280, AD5282,
	  ADN2860, AD5273, AD5171, AD5170, AD5172, AD5173, AD5270,
	  AD5271, AD5272, AD5274
	  digital potentiometer chips.

	  See Documentation/misc-devices/ad525x_dpot.txt for the
	  userspace interface.

	  This driver can also be built as a module.  If so, the module
	  will be called ad525x_dpot.

config AD525X_DPOT_I2C
	tristate "support I2C bus connection"
	depends on AD525X_DPOT && I2C
	help
	  Say Y here if you have a digital potentiometers hooked to an I2C bus.

	  To compile this driver as a module, choose M here: the
	  module will be called ad525x_dpot-i2c.

config AD525X_DPOT_SPI
	tristate "support SPI bus connection"
	depends on AD525X_DPOT && SPI_MASTER
	help
	  Say Y here if you have a digital potentiometers hooked to an SPI bus.

	  If unsure, say N (but it's safe to say "Y").

	  To compile this driver as a module, choose M here: the
	  module will be called ad525x_dpot-spi.

config ATMEL_TCLIB
	bool "Atmel AT32/AT91 Timer/Counter Library"
	depends on ARCH_AT91
	help
	  Select this if you want a library to allocate the Timer/Counter
	  blocks found on many Atmel processors.  This facilitates using
	  these blocks by different drivers despite processor differences.

config ATMEL_TCB_CLKSRC
	bool "TC Block Clocksource"
	depends on ATMEL_TCLIB
	default y
	help
	  Select this to get a high precision clocksource based on a
	  TC block with a 5+ MHz base clock rate.  Two timer channels
	  are combined to make a single 32-bit timer.

	  When GENERIC_CLOCKEVENTS is defined, the third timer channel
	  may be used as a clock event device supporting oneshot mode
	  (delays of up to two seconds) based on the 32 KiHz clock.

config ATMEL_TCB_CLKSRC_BLOCK
	int
	depends on ATMEL_TCB_CLKSRC
	default 0
	range 0 1
	help
	  Some chips provide more than one TC block, so you have the
	  choice of which one to use for the clock framework.  The other
	  TC can be used for other purposes, such as PWM generation and
	  interval timing.

config DUMMY_IRQ
	tristate "Dummy IRQ handler"
	default n
	---help---
	  This module accepts a single 'irq' parameter, which it should register for.
	  The sole purpose of this module is to help with debugging of systems on
	  which spurious IRQs would happen on disabled IRQ vector.

config IBM_ASM
	tristate "Device driver for IBM RSA service processor"
	depends on X86 && PCI && INPUT
	depends on SERIAL_8250 || SERIAL_8250=n
	---help---
	  This option enables device driver support for in-band access to the
	  IBM RSA (Condor) service processor in eServer xSeries systems.
	  The ibmasm device driver allows user space application to access
	  ASM (Advanced Systems Management) functions on the service
	  processor. The driver is meant to be used in conjunction with
	  a user space API.
	  The ibmasm driver also enables the OS to use the UART on the
	  service processor board as a regular serial port. To make use of
	  this feature serial driver support (CONFIG_SERIAL_8250) must be
	  enabled.

	  WARNING: This software may not be supported or function
	  correctly on your IBM server. Please consult the IBM ServerProven
	  website <http://www-03.ibm.com/systems/info/x86servers/serverproven/compat/us/>
	  for information on the specific driver level and support statement
	  for your IBM server.

config IBMVMC
	tristate "IBM Virtual Management Channel support"
	depends on PPC_PSERIES
	help
	  This is the IBM POWER Virtual Management Channel

	  This driver is to be used for the POWER Virtual
	  Management Channel virtual adapter on the PowerVM
	  platform. It provides both request/response and
	  async message support through the /dev/ibmvmc node.

	  To compile this driver as a module, choose M here: the
	  module will be called ibmvmc.

config PHANTOM
	tristate "Sensable PHANToM (PCI)"
	depends on PCI
	help
	  Say Y here if you want to build a driver for Sensable PHANToM device.

	  This driver is only for PCI PHANToMs.

	  If you choose to build module, its name will be phantom. If unsure,
	  say N here.

config INTEL_MID_PTI
	tristate "Parallel Trace Interface for MIPI P1149.7 cJTAG standard"
	depends on PCI && TTY && (X86_INTEL_MID || COMPILE_TEST)
	default n
	help
	  The PTI (Parallel Trace Interface) driver directs
	  trace data routed from various parts in the system out
	  through an Intel Penwell PTI port and out of the mobile
	  device for analysis with a debugging tool (Lauterbach or Fido).

	  You should select this driver if the target kernel is meant for
	  an Intel Atom (non-netbook) mobile device containing a MIPI
	  P1149.7 standard implementation.

config SGI_IOC4
	tristate "SGI IOC4 Base IO support"
	depends on PCI
	---help---
	  This option enables basic support for the IOC4 chip on certain
	  SGI IO controller cards (IO9, IO10, and PCI-RT).  This option
	  does not enable any specific functions on such a card, but provides
	  necessary infrastructure for other drivers to utilize.

	  If you have an SGI Altix with an IOC4-based card say Y.
	  Otherwise say N.

config TIFM_CORE
	tristate "TI Flash Media interface support"
	depends on PCI
	help
	  If you want support for Texas Instruments(R) Flash Media adapters
	  you should select this option and then also choose an appropriate
	  host adapter, such as 'TI Flash Media PCI74xx/PCI76xx host adapter
	  support', if you have a TI PCI74xx compatible card reader, for
	  example.
	  You will also have to select some flash card format drivers. MMC/SD
	  cards are supported via 'MMC/SD Card support: TI Flash Media MMC/SD
	  Interface support (MMC_TIFM_SD)'.

	  To compile this driver as a module, choose M here: the module will
	  be called tifm_core.

config TIFM_7XX1
	tristate "TI Flash Media PCI74xx/PCI76xx host adapter support"
	depends on PCI && TIFM_CORE
	default TIFM_CORE
	help
	  This option enables support for Texas Instruments(R) PCI74xx and
	  PCI76xx families of Flash Media adapters, found in many laptops.
	  To make actual use of the device, you will have to select some
	  flash card format drivers, as outlined in the TIFM_CORE Help.

	  To compile this driver as a module, choose M here: the module will
	  be called tifm_7xx1.

config ICS932S401
	tristate "Integrated Circuits ICS932S401"
	depends on I2C
	help
	  If you say yes here you get support for the Integrated Circuits
	  ICS932S401 clock control chips.

	  This driver can also be built as a module. If so, the module
	  will be called ics932s401.

config ATMEL_SSC
	tristate "Device driver for Atmel SSC peripheral"
	depends on HAS_IOMEM && (ARCH_AT91 || COMPILE_TEST)
	---help---
	  This option enables device driver support for Atmel Synchronized
	  Serial Communication peripheral (SSC).

	  The SSC peripheral supports a wide variety of serial frame based
	  communications, i.e. I2S, SPI, etc.

	  If unsure, say N.

config ENCLOSURE_SERVICES
	tristate "Enclosure Services"
	default n
	help
	  Provides support for intelligent enclosures (bays which
	  contain storage devices).  You also need either a host
	  driver (SCSI/ATA) which supports enclosures
	  or a SCSI enclosure device (SES) to use these services.

config SGI_XP
	tristate "Support communication between SGI SSIs"
	depends on NET
	depends on (IA64_GENERIC || IA64_SGI_SN2 || IA64_SGI_UV || X86_UV) && SMP
	select IA64_UNCACHED_ALLOCATOR if IA64_GENERIC || IA64_SGI_SN2
	select GENERIC_ALLOCATOR if IA64_GENERIC || IA64_SGI_SN2
	select SGI_GRU if X86_64 && SMP
	---help---
	  An SGI machine can be divided into multiple Single System
	  Images which act independently of each other and have
	  hardware based memory protection from the others.  Enabling
	  this feature will allow for direct communication between SSIs
	  based on a network adapter and DMA messaging.

config CS5535_MFGPT
	tristate "CS5535/CS5536 Geode Multi-Function General Purpose Timer (MFGPT) support"
	depends on MFD_CS5535
	default n
	help
	  This driver provides access to MFGPT functionality for other
	  drivers that need timers.  MFGPTs are available in the CS5535 and
	  CS5536 companion chips that are found in AMD Geode and several
	  other platforms.  They have a better resolution and max interval
	  than the generic PIT, and are suitable for use as high-res timers.
	  You probably don't want to enable this manually; other drivers that
	  make use of it should enable it.

config CS5535_MFGPT_DEFAULT_IRQ
	int
	depends on CS5535_MFGPT
	default 7
	help
	  MFGPTs on the CS5535 require an interrupt.  The selected IRQ
	  can be overridden as a module option as well as by driver that
	  use the cs5535_mfgpt_ API; however, different architectures might
	  want to use a different IRQ by default.  This is here for
	  architectures to set as necessary.

config CS5535_CLOCK_EVENT_SRC
	tristate "CS5535/CS5536 high-res timer (MFGPT) events"
	depends on GENERIC_CLOCKEVENTS && CS5535_MFGPT
	help
	  This driver provides a clock event source based on the MFGPT
	  timer(s) in the CS5535 and CS5536 companion chips.
	  MFGPTs have a better resolution and max interval than the
	  generic PIT, and are suitable for use as high-res timers.

config HP_ILO
	tristate "Channel interface driver for the HP iLO processor"
	depends on PCI
	default n
	help
	  The channel interface driver allows applications to communicate
	  with iLO management processors present on HP ProLiant servers.
	  Upon loading, the driver creates /dev/hpilo/dXccbN files, which
	  can be used to gather data from the management processor, via
	  read and write system calls.

	  To compile this driver as a module, choose M here: the
	  module will be called hpilo.

config QCOM_COINCELL
	tristate "Qualcomm coincell charger support"
	depends on MFD_SPMI_PMIC || COMPILE_TEST
	help
	  This driver supports the coincell block found inside of
	  Qualcomm PMICs.  The coincell charger provides a means to
	  charge a coincell battery or backup capacitor which is used
	  to maintain PMIC register and RTC state in the absence of
	  external power.

config QCOM_FASTRPC
	tristate "Qualcomm FastRPC"
	depends on ARCH_QCOM || COMPILE_TEST
	depends on RPMSG
	select DMA_SHARED_BUFFER
	help
	  Provides a communication mechanism that allows for clients to
	  make remote method invocations across processor boundary to
	  applications DSP processor. Say M if you want to enable this
	  module.

config SGI_GRU
	tristate "SGI GRU driver"
	depends on X86_UV && SMP
	default n
	select MMU_NOTIFIER
	---help---
	The GRU is a hardware resource located in the system chipset. The GRU
	contains memory that can be mmapped into the user address space. This memory is
	used to communicate with the GRU to perform functions such as load/store,
	scatter/gather, bcopy, AMOs, etc.  The GRU is directly accessed by user
	instructions using user virtual addresses. GRU instructions (ex., bcopy) use
	user virtual addresses for operands.

	If you are not running on a SGI UV system, say N.

config SGI_GRU_DEBUG
	bool  "SGI GRU driver debug"
	depends on SGI_GRU
	default n
	---help---
	This option enables additional debugging code for the SGI GRU driver.
	If you are unsure, say N.

config APDS9802ALS
	tristate "Medfield Avago APDS9802 ALS Sensor module"
	depends on I2C
	help
	  If you say yes here you get support for the ALS APDS9802 ambient
	  light sensor.

	  This driver can also be built as a module.  If so, the module
	  will be called apds9802als.

config ISL29003
	tristate "Intersil ISL29003 ambient light sensor"
	depends on I2C && SYSFS
	help
	  If you say yes here you get support for the Intersil ISL29003
	  ambient light sensor.

	  This driver can also be built as a module.  If so, the module
	  will be called isl29003.

config ISL29020
	tristate "Intersil ISL29020 ambient light sensor"
	depends on I2C
	help
	  If you say yes here you get support for the Intersil ISL29020
	  ambient light sensor.

	  This driver can also be built as a module.  If so, the module
	  will be called isl29020.

config SENSORS_TSL2550
	tristate "Taos TSL2550 ambient light sensor"
	depends on I2C && SYSFS
	help
	  If you say yes here you get support for the Taos TSL2550
	  ambient light sensor.

	  This driver can also be built as a module.  If so, the module
	  will be called tsl2550.

config SENSORS_BH1770
         tristate "BH1770GLC / SFH7770 combined ALS - Proximity sensor"
         depends on I2C
         ---help---
           Say Y here if you want to build a driver for BH1770GLC (ROHM) or
	   SFH7770 (Osram) combined ambient light and proximity sensor chip.

           To compile this driver as a module, choose M here: the
           module will be called bh1770glc. If unsure, say N here.

config SENSORS_APDS990X
	 tristate "APDS990X combined als and proximity sensors"
	 depends on I2C
	 default n
	 ---help---
	   Say Y here if you want to build a driver for Avago APDS990x
	   combined ambient light and proximity sensor chip.

	   To compile this driver as a module, choose M here: the
	   module will be called apds990x. If unsure, say N here.

config HMC6352
	tristate "Honeywell HMC6352 compass"
	depends on I2C
	help
	  This driver provides support for the Honeywell HMC6352 compass,
	  providing configuration and heading data via sysfs.

config DS1682
	tristate "Dallas DS1682 Total Elapsed Time Recorder with Alarm"
	depends on I2C
	help
	  If you say yes here you get support for Dallas Semiconductor
	  DS1682 Total Elapsed Time Recorder.

	  This driver can also be built as a module.  If so, the module
	  will be called ds1682.

config SPEAR13XX_PCIE_GADGET
	bool "PCIe gadget support for SPEAr13XX platform"
	depends on ARCH_SPEAR13XX && BROKEN
	default n
	help
	 This option enables gadget support for PCIe controller. If
	 board file defines any controller as PCIe endpoint then a sysfs
	 entry will be created for that controller. User can use these
	 sysfs node to configure PCIe EP as per his requirements.

config VMWARE_BALLOON
	tristate "VMware Balloon Driver"
	depends on VMWARE_VMCI && X86 && HYPERVISOR_GUEST
	help
	  This is VMware physical memory management driver which acts
	  like a "balloon" that can be inflated to reclaim physical pages
	  by reserving them in the guest and invalidating them in the
	  monitor, freeing up the underlying machine pages so they can
	  be allocated to other guests. The balloon can also be deflated
	  to allow the guest to use more physical memory.

	  If unsure, say N.

	  To compile this driver as a module, choose M here: the
	  module will be called vmw_balloon.

config PCH_PHUB
	tristate "Intel EG20T PCH/LAPIS Semicon IOH(ML7213/ML7223/ML7831) PHUB"
	select GENERIC_NET_UTILS
	depends on PCI && (X86_32 || MIPS || COMPILE_TEST)
	help
	  This driver is for PCH(Platform controller Hub) PHUB(Packet Hub) of
	  Intel Topcliff which is an IOH(Input/Output Hub) for x86 embedded
	  processor. The Topcliff has MAC address and Option ROM data in SROM.
	  This driver can access MAC address and Option ROM data in SROM.

	  This driver also can be used for LAPIS Semiconductor's IOH,
	  ML7213/ML7223/ML7831.
	  ML7213 which is for IVI(In-Vehicle Infotainment) use.
	  ML7223 IOH is for MP(Media Phone) use.
	  ML7831 IOH is for general purpose use.
	  ML7213/ML7223/ML7831 is companion chip for Intel Atom E6xx series.
	  ML7213/ML7223/ML7831 is completely compatible for Intel EG20T PCH.

	  To compile this driver as a module, choose M here: the module will
	  be called pch_phub.

config USB_SWITCH_FSA9480
	tristate "FSA9480 USB Switch"
	depends on I2C
	help
	  The FSA9480 is a USB port accessory detector and switch.
	  The FSA9480 is fully controlled using I2C and enables USB data,
	  stereo and mono audio, video, microphone and UART data to use
	  a common connector port.

config LATTICE_ECP3_CONFIG
	tristate "Lattice ECP3 FPGA bitstream configuration via SPI"
	depends on SPI && SYSFS
	select FW_LOADER
	default	n
	help
	  This option enables support for bitstream configuration (programming
	  or loading) of the Lattice ECP3 FPGA family via SPI.

	  If unsure, say N.

config SRAM
	bool "Generic on-chip SRAM driver"
	depends on HAS_IOMEM
	select GENERIC_ALLOCATOR
	select SRAM_EXEC if ARM
	help
	  This driver allows you to declare a memory region to be managed by
	  the genalloc API. It is supposed to be used for small on-chip SRAM
	  areas found on many SoCs.

config SRAM_EXEC
	bool

config VEXPRESS_SYSCFG
	bool "Versatile Express System Configuration driver"
	depends on VEXPRESS_CONFIG
	default y
	help
	  ARM Ltd. Versatile Express uses specialised platform configuration
	  bus. System Configuration interface is one of the possible means
	  of generating transactions on this bus.

<<<<<<< HEAD
config ASPEED_P2A_CTRL
	depends on (ARCH_ASPEED || COMPILE_TEST) && REGMAP && MFD_SYSCON
	tristate "Aspeed ast2400/2500 HOST P2A VGA MMIO to BMC bridge control"
	help
	  Control Aspeed ast2400/2500 HOST P2A VGA MMIO to BMC mappings through
	  ioctl()s, the driver also provides an interface for userspace mappings to
	  a pre-defined region.

config ASPEED_LPC_CTRL
	depends on (ARCH_ASPEED || COMPILE_TEST) && REGMAP && MFD_SYSCON
	tristate "Aspeed ast2400/2500 HOST LPC to BMC bridge control"
	---help---
	  Control Aspeed ast2400/2500 HOST LPC to BMC mappings through
	  ioctl()s, the driver also provides a read/write interface to a BMC ram
	  region where the host LPC read/write region can be buffered.

config ASPEED_LPC_SNOOP
	tristate "Aspeed ast2500 HOST LPC snoop support"
	depends on (ARCH_ASPEED || COMPILE_TEST) && REGMAP && MFD_SYSCON
	help
	  Provides a driver to control the LPC snoop interface which
	  allows the BMC to listen on and save the data written by
	  the host to an arbitrary LPC I/O port.

=======
>>>>>>> 80d0c649
config PCI_ENDPOINT_TEST
	depends on PCI
	select CRC32
	tristate "PCI Endpoint Test driver"
	---help---
           Enable this configuration option to enable the host side test driver
           for PCI Endpoint.

config MISC_RTSX
	tristate
	default MISC_RTSX_PCI || MISC_RTSX_USB

config PVPANIC
	tristate "pvpanic device support"
	depends on HAS_IOMEM && (ACPI || OF)
	help
	  This driver provides support for the pvpanic device.  pvpanic is
	  a paravirtualized device provided by QEMU; it lets a virtual machine
	  (guest) communicate panic events to the host.

source "drivers/misc/c2port/Kconfig"
source "drivers/misc/eeprom/Kconfig"
source "drivers/misc/cb710/Kconfig"
source "drivers/misc/ti-st/Kconfig"
source "drivers/misc/lis3lv02d/Kconfig"
source "drivers/misc/altera-stapl/Kconfig"
source "drivers/misc/mei/Kconfig"
source "drivers/misc/vmw_vmci/Kconfig"
source "drivers/misc/mic/Kconfig"
source "drivers/misc/genwqe/Kconfig"
source "drivers/misc/echo/Kconfig"
source "drivers/misc/cxl/Kconfig"
source "drivers/misc/ocxl/Kconfig"
source "drivers/misc/cardreader/Kconfig"
source "drivers/misc/habanalabs/Kconfig"
endmenu<|MERGE_RESOLUTION|>--- conflicted
+++ resolved
@@ -496,33 +496,6 @@
 	  bus. System Configuration interface is one of the possible means
 	  of generating transactions on this bus.
 
-<<<<<<< HEAD
-config ASPEED_P2A_CTRL
-	depends on (ARCH_ASPEED || COMPILE_TEST) && REGMAP && MFD_SYSCON
-	tristate "Aspeed ast2400/2500 HOST P2A VGA MMIO to BMC bridge control"
-	help
-	  Control Aspeed ast2400/2500 HOST P2A VGA MMIO to BMC mappings through
-	  ioctl()s, the driver also provides an interface for userspace mappings to
-	  a pre-defined region.
-
-config ASPEED_LPC_CTRL
-	depends on (ARCH_ASPEED || COMPILE_TEST) && REGMAP && MFD_SYSCON
-	tristate "Aspeed ast2400/2500 HOST LPC to BMC bridge control"
-	---help---
-	  Control Aspeed ast2400/2500 HOST LPC to BMC mappings through
-	  ioctl()s, the driver also provides a read/write interface to a BMC ram
-	  region where the host LPC read/write region can be buffered.
-
-config ASPEED_LPC_SNOOP
-	tristate "Aspeed ast2500 HOST LPC snoop support"
-	depends on (ARCH_ASPEED || COMPILE_TEST) && REGMAP && MFD_SYSCON
-	help
-	  Provides a driver to control the LPC snoop interface which
-	  allows the BMC to listen on and save the data written by
-	  the host to an arbitrary LPC I/O port.
-
-=======
->>>>>>> 80d0c649
 config PCI_ENDPOINT_TEST
 	depends on PCI
 	select CRC32
