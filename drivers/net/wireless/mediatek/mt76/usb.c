// SPDX-License-Identifier: ISC
/*
 * Copyright (C) 2018 Lorenzo Bianconi <lorenzo.bianconi83@gmail.com>
 */

#include <linux/module.h>
#include "mt76.h"
#include "usb_trace.h"
#include "dma.h"

#define MT_VEND_REQ_MAX_RETRY	10
#define MT_VEND_REQ_TOUT_MS	300

static bool disable_usb_sg;
module_param_named(disable_usb_sg, disable_usb_sg, bool, 0644);
MODULE_PARM_DESC(disable_usb_sg, "Disable usb scatter-gather support");

static int __mt76u_vendor_request(struct mt76_dev *dev, u8 req,
				  u8 req_type, u16 val, u16 offset,
				  void *buf, size_t len)
{
	struct usb_interface *uintf = to_usb_interface(dev->dev);
	struct usb_device *udev = interface_to_usbdev(uintf);
	unsigned int pipe;
	int i, ret;

	lockdep_assert_held(&dev->usb.usb_ctrl_mtx);

	pipe = (req_type & USB_DIR_IN) ? usb_rcvctrlpipe(udev, 0)
				       : usb_sndctrlpipe(udev, 0);
	for (i = 0; i < MT_VEND_REQ_MAX_RETRY; i++) {
		if (test_bit(MT76_REMOVED, &dev->phy.state))
			return -EIO;

		ret = usb_control_msg(udev, pipe, req, req_type, val,
				      offset, buf, len, MT_VEND_REQ_TOUT_MS);
		if (ret == -ENODEV)
			set_bit(MT76_REMOVED, &dev->phy.state);
		if (ret >= 0 || ret == -ENODEV)
			return ret;
		usleep_range(5000, 10000);
	}

	dev_err(dev->dev, "vendor request req:%02x off:%04x failed:%d\n",
		req, offset, ret);
	return ret;
}

int mt76u_vendor_request(struct mt76_dev *dev, u8 req,
			 u8 req_type, u16 val, u16 offset,
			 void *buf, size_t len)
{
	int ret;

	mutex_lock(&dev->usb.usb_ctrl_mtx);
	ret = __mt76u_vendor_request(dev, req, req_type,
				     val, offset, buf, len);
	trace_usb_reg_wr(dev, offset, val);
	mutex_unlock(&dev->usb.usb_ctrl_mtx);

	return ret;
}
EXPORT_SYMBOL_GPL(mt76u_vendor_request);

static u32 ___mt76u_rr(struct mt76_dev *dev, u8 req, u32 addr)
{
	struct mt76_usb *usb = &dev->usb;
	u32 data = ~0;
	int ret;

	ret = __mt76u_vendor_request(dev, req,
				     USB_DIR_IN | USB_TYPE_VENDOR,
				     addr >> 16, addr, usb->data,
				     sizeof(__le32));
	if (ret == sizeof(__le32))
		data = get_unaligned_le32(usb->data);
	trace_usb_reg_rr(dev, addr, data);

	return data;
}

static u32 __mt76u_rr(struct mt76_dev *dev, u32 addr)
{
	u8 req;

	switch (addr & MT_VEND_TYPE_MASK) {
	case MT_VEND_TYPE_EEPROM:
		req = MT_VEND_READ_EEPROM;
		break;
	case MT_VEND_TYPE_CFG:
		req = MT_VEND_READ_CFG;
		break;
	default:
		req = MT_VEND_MULTI_READ;
		break;
	}

	return ___mt76u_rr(dev, req, addr & ~MT_VEND_TYPE_MASK);
}

static u32 mt76u_rr(struct mt76_dev *dev, u32 addr)
{
	u32 ret;

	mutex_lock(&dev->usb.usb_ctrl_mtx);
	ret = __mt76u_rr(dev, addr);
	mutex_unlock(&dev->usb.usb_ctrl_mtx);

	return ret;
}

static u32 mt76u_rr_ext(struct mt76_dev *dev, u32 addr)
{
	u32 ret;

	mutex_lock(&dev->usb.usb_ctrl_mtx);
	ret = ___mt76u_rr(dev, MT_VEND_READ_EXT, addr);
	mutex_unlock(&dev->usb.usb_ctrl_mtx);

	return ret;
}

static void ___mt76u_wr(struct mt76_dev *dev, u8 req,
			u32 addr, u32 val)
{
	struct mt76_usb *usb = &dev->usb;

	put_unaligned_le32(val, usb->data);
	__mt76u_vendor_request(dev, req,
			       USB_DIR_OUT | USB_TYPE_VENDOR,
			       addr >> 16, addr, usb->data,
			       sizeof(__le32));
	trace_usb_reg_wr(dev, addr, val);
}

static void __mt76u_wr(struct mt76_dev *dev, u32 addr, u32 val)
{
	u8 req;

	switch (addr & MT_VEND_TYPE_MASK) {
	case MT_VEND_TYPE_CFG:
		req = MT_VEND_WRITE_CFG;
		break;
	default:
		req = MT_VEND_MULTI_WRITE;
		break;
	}
	___mt76u_wr(dev, req, addr & ~MT_VEND_TYPE_MASK, val);
}

static void mt76u_wr(struct mt76_dev *dev, u32 addr, u32 val)
{
	mutex_lock(&dev->usb.usb_ctrl_mtx);
	__mt76u_wr(dev, addr, val);
	mutex_unlock(&dev->usb.usb_ctrl_mtx);
}

static void mt76u_wr_ext(struct mt76_dev *dev, u32 addr, u32 val)
{
	mutex_lock(&dev->usb.usb_ctrl_mtx);
	___mt76u_wr(dev, MT_VEND_WRITE_EXT, addr, val);
	mutex_unlock(&dev->usb.usb_ctrl_mtx);
}

static u32 mt76u_rmw(struct mt76_dev *dev, u32 addr,
		     u32 mask, u32 val)
{
	mutex_lock(&dev->usb.usb_ctrl_mtx);
	val |= __mt76u_rr(dev, addr) & ~mask;
	__mt76u_wr(dev, addr, val);
	mutex_unlock(&dev->usb.usb_ctrl_mtx);

	return val;
}

static u32 mt76u_rmw_ext(struct mt76_dev *dev, u32 addr,
			 u32 mask, u32 val)
{
	mutex_lock(&dev->usb.usb_ctrl_mtx);
	val |= ___mt76u_rr(dev, MT_VEND_READ_EXT, addr) & ~mask;
	___mt76u_wr(dev, MT_VEND_WRITE_EXT, addr, val);
	mutex_unlock(&dev->usb.usb_ctrl_mtx);

	return val;
}

static void mt76u_copy(struct mt76_dev *dev, u32 offset,
		       const void *data, int len)
{
	struct mt76_usb *usb = &dev->usb;
	const u8 *val = data;
	int ret;
	int current_batch_size;
	int i = 0;

	/* Assure that always a multiple of 4 bytes are copied,
	 * otherwise beacons can be corrupted.
	 * See: "mt76: round up length on mt76_wr_copy"
	 * Commit 850e8f6fbd5d0003b0
	 */
	len = round_up(len, 4);

	mutex_lock(&usb->usb_ctrl_mtx);
	while (i < len) {
		current_batch_size = min_t(int, usb->data_len, len - i);
		memcpy(usb->data, val + i, current_batch_size);
		ret = __mt76u_vendor_request(dev, MT_VEND_MULTI_WRITE,
					     USB_DIR_OUT | USB_TYPE_VENDOR,
					     0, offset + i, usb->data,
					     current_batch_size);
		if (ret < 0)
			break;

		i += current_batch_size;
	}
	mutex_unlock(&usb->usb_ctrl_mtx);
}

static void mt76u_copy_ext(struct mt76_dev *dev, u32 offset,
			   const void *data, int len)
{
	struct mt76_usb *usb = &dev->usb;
	int ret, i = 0, batch_len;
	const u8 *val = data;

	len = round_up(len, 4);
	mutex_lock(&usb->usb_ctrl_mtx);
	while (i < len) {
		batch_len = min_t(int, usb->data_len, len - i);
		memcpy(usb->data, val + i, batch_len);
		ret = __mt76u_vendor_request(dev, MT_VEND_WRITE_EXT,
					     USB_DIR_OUT | USB_TYPE_VENDOR,
					     (offset + i) >> 16, offset + i,
					     usb->data, batch_len);
		if (ret < 0)
			break;

		i += batch_len;
	}
	mutex_unlock(&usb->usb_ctrl_mtx);
}

static void
mt76u_read_copy_ext(struct mt76_dev *dev, u32 offset,
		    void *data, int len)
{
	struct mt76_usb *usb = &dev->usb;
	int i = 0, batch_len, ret;
	u8 *val = data;

	len = round_up(len, 4);
	mutex_lock(&usb->usb_ctrl_mtx);
	while (i < len) {
		batch_len = min_t(int, usb->data_len, len - i);
		ret = __mt76u_vendor_request(dev, MT_VEND_READ_EXT,
					     USB_DIR_IN | USB_TYPE_VENDOR,
					     (offset + i) >> 16, offset + i,
					     usb->data, batch_len);
		if (ret < 0)
			break;

		memcpy(val + i, usb->data, batch_len);
		i += batch_len;
	}
	mutex_unlock(&usb->usb_ctrl_mtx);
}

void mt76u_single_wr(struct mt76_dev *dev, const u8 req,
		     const u16 offset, const u32 val)
{
	mutex_lock(&dev->usb.usb_ctrl_mtx);
	__mt76u_vendor_request(dev, req,
			       USB_DIR_OUT | USB_TYPE_VENDOR,
			       val & 0xffff, offset, NULL, 0);
	__mt76u_vendor_request(dev, req,
			       USB_DIR_OUT | USB_TYPE_VENDOR,
			       val >> 16, offset + 2, NULL, 0);
	mutex_unlock(&dev->usb.usb_ctrl_mtx);
}
EXPORT_SYMBOL_GPL(mt76u_single_wr);

static int
mt76u_req_wr_rp(struct mt76_dev *dev, u32 base,
		const struct mt76_reg_pair *data, int len)
{
	struct mt76_usb *usb = &dev->usb;

	mutex_lock(&usb->usb_ctrl_mtx);
	while (len > 0) {
		__mt76u_wr(dev, base + data->reg, data->value);
		len--;
		data++;
	}
	mutex_unlock(&usb->usb_ctrl_mtx);

	return 0;
}

static int
mt76u_wr_rp(struct mt76_dev *dev, u32 base,
	    const struct mt76_reg_pair *data, int n)
{
	if (test_bit(MT76_STATE_MCU_RUNNING, &dev->phy.state))
		return dev->mcu_ops->mcu_wr_rp(dev, base, data, n);
	else
		return mt76u_req_wr_rp(dev, base, data, n);
}

static int
mt76u_req_rd_rp(struct mt76_dev *dev, u32 base, struct mt76_reg_pair *data,
		int len)
{
	struct mt76_usb *usb = &dev->usb;

	mutex_lock(&usb->usb_ctrl_mtx);
	while (len > 0) {
		data->value = __mt76u_rr(dev, base + data->reg);
		len--;
		data++;
	}
	mutex_unlock(&usb->usb_ctrl_mtx);

	return 0;
}

static int
mt76u_rd_rp(struct mt76_dev *dev, u32 base,
	    struct mt76_reg_pair *data, int n)
{
	if (test_bit(MT76_STATE_MCU_RUNNING, &dev->phy.state))
		return dev->mcu_ops->mcu_rd_rp(dev, base, data, n);
	else
		return mt76u_req_rd_rp(dev, base, data, n);
}

static bool mt76u_check_sg(struct mt76_dev *dev)
{
	struct usb_interface *uintf = to_usb_interface(dev->dev);
	struct usb_device *udev = interface_to_usbdev(uintf);

	return (!disable_usb_sg && udev->bus->sg_tablesize > 0 &&
		(udev->bus->no_sg_constraint ||
		 udev->speed == USB_SPEED_WIRELESS));
}

static int
mt76u_set_endpoints(struct usb_interface *intf,
		    struct mt76_usb *usb)
{
	struct usb_host_interface *intf_desc = intf->cur_altsetting;
	struct usb_endpoint_descriptor *ep_desc;
	int i, in_ep = 0, out_ep = 0;

	for (i = 0; i < intf_desc->desc.bNumEndpoints; i++) {
		ep_desc = &intf_desc->endpoint[i].desc;

		if (usb_endpoint_is_bulk_in(ep_desc) &&
		    in_ep < __MT_EP_IN_MAX) {
			usb->in_ep[in_ep] = usb_endpoint_num(ep_desc);
			in_ep++;
		} else if (usb_endpoint_is_bulk_out(ep_desc) &&
			   out_ep < __MT_EP_OUT_MAX) {
			usb->out_ep[out_ep] = usb_endpoint_num(ep_desc);
			out_ep++;
		}
	}

	if (in_ep != __MT_EP_IN_MAX || out_ep != __MT_EP_OUT_MAX)
		return -EINVAL;
	return 0;
}

static int
mt76u_fill_rx_sg(struct mt76_dev *dev, struct mt76_queue *q, struct urb *urb,
		 int nsgs, gfp_t gfp)
{
	int i;

	for (i = 0; i < nsgs; i++) {
		struct page *page;
		void *data;
		int offset;

		data = page_frag_alloc(&q->rx_page, q->buf_size, gfp);
		if (!data)
			break;

		page = virt_to_head_page(data);
		offset = data - page_address(page);
		sg_set_page(&urb->sg[i], page, q->buf_size, offset);
	}

	if (i < nsgs) {
		int j;

		for (j = nsgs; j < urb->num_sgs; j++)
			skb_free_frag(sg_virt(&urb->sg[j]));
		urb->num_sgs = i;
	}

	urb->num_sgs = max_t(int, i, urb->num_sgs);
	urb->transfer_buffer_length = urb->num_sgs * q->buf_size;
	sg_init_marker(urb->sg, urb->num_sgs);

	return i ? : -ENOMEM;
}

static int
mt76u_refill_rx(struct mt76_dev *dev, struct mt76_queue *q,
		struct urb *urb, int nsgs, gfp_t gfp)
{
	enum mt76_rxq_id qid = q - &dev->q_rx[MT_RXQ_MAIN];

	if (qid == MT_RXQ_MAIN && dev->usb.sg_en)
		return mt76u_fill_rx_sg(dev, q, urb, nsgs, gfp);

	urb->transfer_buffer_length = q->buf_size;
	urb->transfer_buffer = page_frag_alloc(&q->rx_page, q->buf_size, gfp);

	return urb->transfer_buffer ? 0 : -ENOMEM;
}

static int
mt76u_urb_alloc(struct mt76_dev *dev, struct mt76_queue_entry *e,
		int sg_max_size)
{
	unsigned int size = sizeof(struct urb);

	if (dev->usb.sg_en)
		size += sg_max_size * sizeof(struct scatterlist);

	e->urb = kzalloc(size, GFP_KERNEL);
	if (!e->urb)
		return -ENOMEM;

	usb_init_urb(e->urb);

	if (dev->usb.sg_en && sg_max_size > 0)
		e->urb->sg = (struct scatterlist *)(e->urb + 1);

	return 0;
}

static int
mt76u_rx_urb_alloc(struct mt76_dev *dev, struct mt76_queue *q,
		   struct mt76_queue_entry *e)
{
	enum mt76_rxq_id qid = q - &dev->q_rx[MT_RXQ_MAIN];
	int err, sg_size;

	sg_size = qid == MT_RXQ_MAIN ? MT_RX_SG_MAX_SIZE : 0;
	err = mt76u_urb_alloc(dev, e, sg_size);
	if (err)
		return err;

	return mt76u_refill_rx(dev, q, e->urb, sg_size, GFP_KERNEL);
}

static void mt76u_urb_free(struct urb *urb)
{
	int i;

	for (i = 0; i < urb->num_sgs; i++)
		skb_free_frag(sg_virt(&urb->sg[i]));

	if (urb->transfer_buffer)
		skb_free_frag(urb->transfer_buffer);

	usb_free_urb(urb);
}

static void
mt76u_fill_bulk_urb(struct mt76_dev *dev, int dir, int index,
		    struct urb *urb, usb_complete_t complete_fn,
		    void *context)
{
	struct usb_interface *uintf = to_usb_interface(dev->dev);
	struct usb_device *udev = interface_to_usbdev(uintf);
	unsigned int pipe;

	if (dir == USB_DIR_IN)
		pipe = usb_rcvbulkpipe(udev, dev->usb.in_ep[index]);
	else
		pipe = usb_sndbulkpipe(udev, dev->usb.out_ep[index]);

	urb->dev = udev;
	urb->pipe = pipe;
	urb->complete = complete_fn;
	urb->context = context;
}

static struct urb *
mt76u_get_next_rx_entry(struct mt76_queue *q)
{
	struct urb *urb = NULL;
	unsigned long flags;

	spin_lock_irqsave(&q->lock, flags);
	if (q->queued > 0) {
		urb = q->entry[q->tail].urb;
		q->tail = (q->tail + 1) % q->ndesc;
		q->queued--;
	}
	spin_unlock_irqrestore(&q->lock, flags);

	return urb;
}

static int
mt76u_get_rx_entry_len(struct mt76_dev *dev, u8 *data,
		       u32 data_len)
{
	u16 dma_len, min_len;

	dma_len = get_unaligned_le16(data);
	if (dev->drv->drv_flags & MT_DRV_RX_DMA_HDR)
		return dma_len;

	min_len = MT_DMA_HDR_LEN + MT_RX_RXWI_LEN + MT_FCE_INFO_LEN;
	if (data_len < min_len || !dma_len ||
	    dma_len + MT_DMA_HDR_LEN > data_len ||
	    (dma_len & 0x3))
		return -EINVAL;
	return dma_len;
}

static struct sk_buff *
mt76u_build_rx_skb(struct mt76_dev *dev, void *data,
		   int len, int buf_size)
{
	int head_room, drv_flags = dev->drv->drv_flags;
	struct sk_buff *skb;

	head_room = drv_flags & MT_DRV_RX_DMA_HDR ? 0 : MT_DMA_HDR_LEN;
	if (SKB_WITH_OVERHEAD(buf_size) < head_room + len) {
		struct page *page;

		/* slow path, not enough space for data and
		 * skb_shared_info
		 */
		skb = alloc_skb(MT_SKB_HEAD_LEN, GFP_ATOMIC);
		if (!skb)
			return NULL;

		skb_put_data(skb, data + head_room, MT_SKB_HEAD_LEN);
		data += head_room + MT_SKB_HEAD_LEN;
		page = virt_to_head_page(data);
		skb_add_rx_frag(skb, skb_shinfo(skb)->nr_frags,
				page, data - page_address(page),
				len - MT_SKB_HEAD_LEN, buf_size);

		return skb;
	}

	/* fast path */
	skb = build_skb(data, buf_size);
	if (!skb)
		return NULL;

	skb_reserve(skb, head_room);
	__skb_put(skb, len);

	return skb;
}

static int
mt76u_process_rx_entry(struct mt76_dev *dev, struct urb *urb,
		       int buf_size)
{
	u8 *data = urb->num_sgs ? sg_virt(&urb->sg[0]) : urb->transfer_buffer;
	int data_len = urb->num_sgs ? urb->sg[0].length : urb->actual_length;
	int len, nsgs = 1, head_room, drv_flags = dev->drv->drv_flags;
	struct sk_buff *skb;

	if (!test_bit(MT76_STATE_INITIALIZED, &dev->phy.state))
		return 0;

	len = mt76u_get_rx_entry_len(dev, data, urb->actual_length);
	if (len < 0)
		return 0;

	head_room = drv_flags & MT_DRV_RX_DMA_HDR ? 0 : MT_DMA_HDR_LEN;
	data_len = min_t(int, len, data_len - head_room);
	skb = mt76u_build_rx_skb(dev, data, data_len, buf_size);
	if (!skb)
		return 0;

	len -= data_len;
	while (len > 0 && nsgs < urb->num_sgs) {
		data_len = min_t(int, len, urb->sg[nsgs].length);
		skb_add_rx_frag(skb, skb_shinfo(skb)->nr_frags,
				sg_page(&urb->sg[nsgs]),
				urb->sg[nsgs].offset, data_len,
				buf_size);
		len -= data_len;
		nsgs++;
	}
	dev->drv->rx_skb(dev, MT_RXQ_MAIN, skb);

	return nsgs;
}

static void mt76u_complete_rx(struct urb *urb)
{
	struct mt76_dev *dev = dev_get_drvdata(&urb->dev->dev);
	struct mt76_queue *q = urb->context;
	unsigned long flags;

	trace_rx_urb(dev, urb);

	switch (urb->status) {
	case -ECONNRESET:
	case -ESHUTDOWN:
	case -ENOENT:
		return;
	default:
		dev_err_ratelimited(dev->dev, "rx urb failed: %d\n",
				    urb->status);
		fallthrough;
	case 0:
		break;
	}

	spin_lock_irqsave(&q->lock, flags);
	if (WARN_ONCE(q->entry[q->head].urb != urb, "rx urb mismatch"))
		goto out;

	q->head = (q->head + 1) % q->ndesc;
	q->queued++;
	mt76_worker_schedule(&dev->usb.rx_worker);
out:
	spin_unlock_irqrestore(&q->lock, flags);
}

static int
mt76u_submit_rx_buf(struct mt76_dev *dev, enum mt76_rxq_id qid,
		    struct urb *urb)
{
	int ep = qid == MT_RXQ_MAIN ? MT_EP_IN_PKT_RX : MT_EP_IN_CMD_RESP;

	mt76u_fill_bulk_urb(dev, USB_DIR_IN, ep, urb,
			    mt76u_complete_rx, &dev->q_rx[qid]);
	trace_submit_urb(dev, urb);

	return usb_submit_urb(urb, GFP_ATOMIC);
}

static void
mt76u_process_rx_queue(struct mt76_dev *dev, struct mt76_queue *q)
{
	int qid = q - &dev->q_rx[MT_RXQ_MAIN];
	struct urb *urb;
	int err, count;

	while (true) {
		urb = mt76u_get_next_rx_entry(q);
		if (!urb)
			break;

		count = mt76u_process_rx_entry(dev, urb, q->buf_size);
		if (count > 0) {
			err = mt76u_refill_rx(dev, q, urb, count, GFP_ATOMIC);
			if (err < 0)
				break;
		}
		mt76u_submit_rx_buf(dev, qid, urb);
	}
	if (qid == MT_RXQ_MAIN) {
		local_bh_disable();
		mt76_rx_poll_complete(dev, MT_RXQ_MAIN, NULL);
		local_bh_enable();
	}
}

static void mt76u_rx_worker(struct mt76_worker *w)
{
	struct mt76_usb *usb = container_of(w, struct mt76_usb, rx_worker);
	struct mt76_dev *dev = container_of(usb, struct mt76_dev, usb);
	int i;

	rcu_read_lock();
	mt76_for_each_q_rx(dev, i)
		mt76u_process_rx_queue(dev, &dev->q_rx[i]);
	rcu_read_unlock();
}

static int
mt76u_submit_rx_buffers(struct mt76_dev *dev, enum mt76_rxq_id qid)
{
	struct mt76_queue *q = &dev->q_rx[qid];
	unsigned long flags;
	int i, err = 0;

	spin_lock_irqsave(&q->lock, flags);
	for (i = 0; i < q->ndesc; i++) {
		err = mt76u_submit_rx_buf(dev, qid, q->entry[i].urb);
		if (err < 0)
			break;
	}
	q->head = q->tail = 0;
	q->queued = 0;
	spin_unlock_irqrestore(&q->lock, flags);

	return err;
}

static int
mt76u_alloc_rx_queue(struct mt76_dev *dev, enum mt76_rxq_id qid)
{
	struct mt76_queue *q = &dev->q_rx[qid];
	int i, err;

	spin_lock_init(&q->lock);
	q->entry = devm_kcalloc(dev->dev,
				MT_NUM_RX_ENTRIES, sizeof(*q->entry),
				GFP_KERNEL);
	if (!q->entry)
		return -ENOMEM;

	q->ndesc = MT_NUM_RX_ENTRIES;
	q->buf_size = PAGE_SIZE;

	for (i = 0; i < q->ndesc; i++) {
		err = mt76u_rx_urb_alloc(dev, q, &q->entry[i]);
		if (err < 0)
			return err;
	}

	return mt76u_submit_rx_buffers(dev, qid);
}

int mt76u_alloc_mcu_queue(struct mt76_dev *dev)
{
	return mt76u_alloc_rx_queue(dev, MT_RXQ_MCU);
}
EXPORT_SYMBOL_GPL(mt76u_alloc_mcu_queue);

static void
mt76u_free_rx_queue(struct mt76_dev *dev, struct mt76_queue *q)
{
	struct page *page;
	int i;

	for (i = 0; i < q->ndesc; i++) {
		if (!q->entry[i].urb)
			continue;

		mt76u_urb_free(q->entry[i].urb);
		q->entry[i].urb = NULL;
	}

	if (!q->rx_page.va)
		return;

	page = virt_to_page(q->rx_page.va);
	__page_frag_cache_drain(page, q->rx_page.pagecnt_bias);
	memset(&q->rx_page, 0, sizeof(q->rx_page));
}

static void mt76u_free_rx(struct mt76_dev *dev)
{
	int i;

	mt76_worker_teardown(&dev->usb.rx_worker);

	mt76_for_each_q_rx(dev, i)
		mt76u_free_rx_queue(dev, &dev->q_rx[i]);
}

void mt76u_stop_rx(struct mt76_dev *dev)
{
	int i;

	mt76_worker_disable(&dev->usb.rx_worker);

	mt76_for_each_q_rx(dev, i) {
		struct mt76_queue *q = &dev->q_rx[i];
		int j;

		for (j = 0; j < q->ndesc; j++)
			usb_poison_urb(q->entry[j].urb);
	}
}
EXPORT_SYMBOL_GPL(mt76u_stop_rx);

int mt76u_resume_rx(struct mt76_dev *dev)
{
	int i;

	mt76_for_each_q_rx(dev, i) {
		struct mt76_queue *q = &dev->q_rx[i];
		int err, j;

		for (j = 0; j < q->ndesc; j++)
			usb_unpoison_urb(q->entry[j].urb);

		err = mt76u_submit_rx_buffers(dev, i);
		if (err < 0)
			return err;
	}

	mt76_worker_enable(&dev->usb.rx_worker);

	return 0;
}
EXPORT_SYMBOL_GPL(mt76u_resume_rx);

static void mt76u_status_worker(struct mt76_worker *w)
{
	struct mt76_usb *usb = container_of(w, struct mt76_usb, status_worker);
	struct mt76_dev *dev = container_of(usb, struct mt76_dev, usb);
	struct mt76_queue_entry entry;
	struct mt76_queue *q;
	bool wake;
	int i;

	for (i = 0; i < IEEE80211_NUM_ACS; i++) {
		q = dev->phy.q_tx[i];

		while (q->queued > 0) {
			if (!q->entry[q->tail].done)
				break;

			entry = q->entry[q->tail];
			q->entry[q->tail].done = false;

			mt76_queue_tx_complete(dev, q, &entry);
		}

		wake = q->stopped && q->queued < q->ndesc - 8;
		if (wake)
			q->stopped = false;

		if (!q->queued)
			wake_up(&dev->tx_wait);

		mt76_worker_schedule(&dev->tx_worker);

		if (dev->drv->tx_status_data &&
		    !test_and_set_bit(MT76_READING_STATS, &dev->phy.state))
			queue_work(dev->wq, &dev->usb.stat_work);
		if (wake)
			ieee80211_wake_queue(dev->hw, i);
	}
}

static void mt76u_tx_status_data(struct work_struct *work)
{
	struct mt76_usb *usb;
	struct mt76_dev *dev;
	u8 update = 1;
	u16 count = 0;

	usb = container_of(work, struct mt76_usb, stat_work);
	dev = container_of(usb, struct mt76_dev, usb);

	while (true) {
		if (test_bit(MT76_REMOVED, &dev->phy.state))
			break;

		if (!dev->drv->tx_status_data(dev, &update))
			break;
		count++;
	}

	if (count && test_bit(MT76_STATE_RUNNING, &dev->phy.state))
		queue_work(dev->wq, &usb->stat_work);
	else
		clear_bit(MT76_READING_STATS, &dev->phy.state);
}

static void mt76u_complete_tx(struct urb *urb)
{
	struct mt76_dev *dev = dev_get_drvdata(&urb->dev->dev);
	struct mt76_queue_entry *e = urb->context;

	if (mt76u_urb_error(urb))
		dev_err(dev->dev, "tx urb failed: %d\n", urb->status);
	e->done = true;

	mt76_worker_schedule(&dev->usb.status_worker);
}

static int
mt76u_tx_setup_buffers(struct mt76_dev *dev, struct sk_buff *skb,
		       struct urb *urb)
{
	urb->transfer_buffer_length = skb->len;

	if (!dev->usb.sg_en) {
		urb->transfer_buffer = skb->data;
		return 0;
	}

	sg_init_table(urb->sg, MT_TX_SG_MAX_SIZE);
	urb->num_sgs = skb_to_sgvec(skb, urb->sg, 0, skb->len);
	if (!urb->num_sgs)
		return -ENOMEM;

	return urb->num_sgs;
}

static int
mt76u_tx_queue_skb(struct mt76_dev *dev, struct mt76_queue *q,
		   struct sk_buff *skb, struct mt76_wcid *wcid,
		   struct ieee80211_sta *sta)
{
	struct mt76_tx_info tx_info = {
		.skb = skb,
	};
	u16 idx = q->head;
	int err;

	if (q->queued == q->ndesc)
		return -ENOSPC;

	skb->prev = skb->next = NULL;
	err = dev->drv->tx_prepare_skb(dev, NULL, q->qid, wcid, sta, &tx_info);
	if (err < 0)
		return err;

	err = mt76u_tx_setup_buffers(dev, tx_info.skb, q->entry[idx].urb);
	if (err < 0)
		return err;

	mt76u_fill_bulk_urb(dev, USB_DIR_OUT, q2ep(q->hw_idx),
			    q->entry[idx].urb, mt76u_complete_tx,
			    &q->entry[idx]);

	q->head = (q->head + 1) % q->ndesc;
	q->entry[idx].skb = tx_info.skb;
	q->queued++;

	return idx;
}

static void mt76u_tx_kick(struct mt76_dev *dev, struct mt76_queue *q)
{
	struct urb *urb;
	int err;

	while (q->first != q->head) {
		urb = q->entry[q->first].urb;

		trace_submit_urb(dev, urb);
		err = usb_submit_urb(urb, GFP_ATOMIC);
		if (err < 0) {
			if (err == -ENODEV)
				set_bit(MT76_REMOVED, &dev->phy.state);
			else
				dev_err(dev->dev, "tx urb submit failed:%d\n",
					err);
			break;
		}
		q->first = (q->first + 1) % q->ndesc;
	}
}

static u8 mt76u_ac_to_hwq(struct mt76_dev *dev, u8 ac)
{
	if (mt76_chip(dev) == 0x7663) {
		static const u8 lmac_queue_map[] = {
			/* ac to lmac mapping */
			[IEEE80211_AC_BK] = 0,
			[IEEE80211_AC_BE] = 1,
			[IEEE80211_AC_VI] = 2,
			[IEEE80211_AC_VO] = 4,
		};

		if (WARN_ON(ac >= ARRAY_SIZE(lmac_queue_map)))
			return 1; /* BE */

		return lmac_queue_map[ac];
	}

	return mt76_ac_to_hwq(ac);
}

static int mt76u_alloc_tx(struct mt76_dev *dev)
{
	struct mt76_queue *q;
	int i, j, err;

	for (i = 0; i <= MT_TXQ_PSD; i++) {
		if (i >= IEEE80211_NUM_ACS) {
			dev->phy.q_tx[i] = dev->phy.q_tx[0];
			continue;
		}

		q = devm_kzalloc(dev->dev, sizeof(*q), GFP_KERNEL);
		if (!q)
			return -ENOMEM;

		spin_lock_init(&q->lock);
		q->hw_idx = mt76u_ac_to_hwq(dev, i);
		q->qid = i;

		dev->phy.q_tx[i] = q;

		q->entry = devm_kcalloc(dev->dev,
					MT_NUM_TX_ENTRIES, sizeof(*q->entry),
					GFP_KERNEL);
		if (!q->entry)
			return -ENOMEM;

		q->ndesc = MT_NUM_TX_ENTRIES;
		for (j = 0; j < q->ndesc; j++) {
			err = mt76u_urb_alloc(dev, &q->entry[j],
					      MT_TX_SG_MAX_SIZE);
			if (err < 0)
				return err;
		}
	}
	return 0;
}

static void mt76u_free_tx(struct mt76_dev *dev)
{
	int i;

	mt76_worker_teardown(&dev->usb.status_worker);

	for (i = 0; i < IEEE80211_NUM_ACS; i++) {
		struct mt76_queue *q;
		int j;

		q = dev->phy.q_tx[i];
		if (!q)
			continue;

		for (j = 0; j < q->ndesc; j++) {
			usb_free_urb(q->entry[j].urb);
			q->entry[j].urb = NULL;
		}
	}
}

void mt76u_stop_tx(struct mt76_dev *dev)
{
	int ret;

<<<<<<< HEAD
=======
	mt76_worker_disable(&dev->tx_worker);
	mt76_worker_disable(&dev->usb.status_worker);

>>>>>>> f12758f6
	ret = wait_event_timeout(dev->tx_wait, !mt76_has_tx_pending(&dev->phy),
				 HZ / 5);
	if (!ret) {
		struct mt76_queue_entry entry;
		struct mt76_queue *q;
		int i, j;

		dev_err(dev->dev, "timed out waiting for pending tx\n");

		for (i = 0; i < IEEE80211_NUM_ACS; i++) {
			q = dev->phy.q_tx[i];
			if (!q)
				continue;

			for (j = 0; j < q->ndesc; j++)
				usb_kill_urb(q->entry[j].urb);
		}

		mt76_worker_disable(&dev->tx_worker);

		/* On device removal we maight queue skb's, but mt76u_tx_kick()
		 * will fail to submit urb, cleanup those skb's manually.
		 */
		for (i = 0; i < IEEE80211_NUM_ACS; i++) {
			q = dev->phy.q_tx[i];
			if (!q)
				continue;

			while (q->queued > 0) {
				entry = q->entry[q->tail];
				q->entry[q->tail].done = false;
				mt76_queue_tx_complete(dev, q, &entry);
			}
		}

		mt76_worker_enable(&dev->tx_worker);
	}

	cancel_work_sync(&dev->usb.stat_work);
	clear_bit(MT76_READING_STATS, &dev->phy.state);

<<<<<<< HEAD
=======
	mt76_worker_enable(&dev->tx_worker);
	mt76_worker_enable(&dev->usb.status_worker);

>>>>>>> f12758f6
	mt76_tx_status_check(dev, NULL, true);
}
EXPORT_SYMBOL_GPL(mt76u_stop_tx);

void mt76u_queues_deinit(struct mt76_dev *dev)
{
	mt76u_stop_rx(dev);
	mt76u_stop_tx(dev);

	mt76u_free_rx(dev);
	mt76u_free_tx(dev);
}
EXPORT_SYMBOL_GPL(mt76u_queues_deinit);

int mt76u_alloc_queues(struct mt76_dev *dev)
{
	int err;

	err = mt76u_alloc_rx_queue(dev, MT_RXQ_MAIN);
	if (err < 0)
		return err;

	return mt76u_alloc_tx(dev);
}
EXPORT_SYMBOL_GPL(mt76u_alloc_queues);

static const struct mt76_queue_ops usb_queue_ops = {
	.tx_queue_skb = mt76u_tx_queue_skb,
	.kick = mt76u_tx_kick,
};

int mt76u_init(struct mt76_dev *dev,
	       struct usb_interface *intf, bool ext)
{
	static struct mt76_bus_ops mt76u_ops = {
		.read_copy = mt76u_read_copy_ext,
		.wr_rp = mt76u_wr_rp,
		.rd_rp = mt76u_rd_rp,
		.type = MT76_BUS_USB,
	};
	struct usb_device *udev = interface_to_usbdev(intf);
	struct mt76_usb *usb = &dev->usb;
	int err;

	mt76u_ops.rr = ext ? mt76u_rr_ext : mt76u_rr;
	mt76u_ops.wr = ext ? mt76u_wr_ext : mt76u_wr;
	mt76u_ops.rmw = ext ? mt76u_rmw_ext : mt76u_rmw;
	mt76u_ops.write_copy = ext ? mt76u_copy_ext : mt76u_copy;

	INIT_WORK(&usb->stat_work, mt76u_tx_status_data);

	usb->data_len = usb_maxpacket(udev, usb_sndctrlpipe(udev, 0), 1);
	if (usb->data_len < 32)
		usb->data_len = 32;

	usb->data = devm_kmalloc(dev->dev, usb->data_len, GFP_KERNEL);
	if (!usb->data)
		return -ENOMEM;

	mutex_init(&usb->usb_ctrl_mtx);
	dev->bus = &mt76u_ops;
	dev->queue_ops = &usb_queue_ops;

	dev_set_drvdata(&udev->dev, dev);

	usb->sg_en = mt76u_check_sg(dev);

	err = mt76u_set_endpoints(intf, usb);
	if (err < 0)
		return err;

	err = mt76_worker_setup(dev->hw, &usb->rx_worker, mt76u_rx_worker,
				"usb-rx");
	if (err)
		return err;

	err = mt76_worker_setup(dev->hw, &usb->status_worker,
				mt76u_status_worker, "usb-status");
	if (err)
		return err;

	sched_set_fifo_low(usb->rx_worker.task);
	sched_set_fifo_low(usb->status_worker.task);

	return 0;
}
EXPORT_SYMBOL_GPL(mt76u_init);

MODULE_AUTHOR("Lorenzo Bianconi <lorenzo.bianconi83@gmail.com>");
MODULE_LICENSE("Dual BSD/GPL");<|MERGE_RESOLUTION|>--- conflicted
+++ resolved
@@ -1039,12 +1039,8 @@
 {
 	int ret;
 
-<<<<<<< HEAD
-=======
-	mt76_worker_disable(&dev->tx_worker);
 	mt76_worker_disable(&dev->usb.status_worker);
 
->>>>>>> f12758f6
 	ret = wait_event_timeout(dev->tx_wait, !mt76_has_tx_pending(&dev->phy),
 				 HZ / 5);
 	if (!ret) {
@@ -1086,12 +1082,8 @@
 	cancel_work_sync(&dev->usb.stat_work);
 	clear_bit(MT76_READING_STATS, &dev->phy.state);
 
-<<<<<<< HEAD
-=======
-	mt76_worker_enable(&dev->tx_worker);
 	mt76_worker_enable(&dev->usb.status_worker);
 
->>>>>>> f12758f6
 	mt76_tx_status_check(dev, NULL, true);
 }
 EXPORT_SYMBOL_GPL(mt76u_stop_tx);
