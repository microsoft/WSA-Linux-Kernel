--- conflicted
+++ resolved
@@ -950,12 +950,8 @@
 		if (index + sizeof(*e) + attr_size > len)
 			return;
 
-<<<<<<< HEAD
-		if (e->attr_type == IEEE80211_P2P_ATTR_CHANNEL_LIST)
-=======
 		if (e->attr_type == IEEE80211_P2P_ATTR_CHANNEL_LIST &&
 		    attr_size >= (sizeof(struct wilc_attr_ch_list) - sizeof(*e)))
->>>>>>> 5448b2fd
 			ch_list_idx = index;
 		else if (e->attr_type == IEEE80211_P2P_ATTR_OPER_CHANNEL &&
 			 attr_size == (sizeof(struct wilc_attr_oper_ch) - sizeof(*e)))
