/*
 * Copyright (C) 2003 Sistina Software Limited.
 * Copyright (C) 2004-2005 Red Hat, Inc. All rights reserved.
 *
 * This file is released under the GPL.
 */

#include <linux/device-mapper.h>

#include "dm-rq.h"
#include "dm-bio-record.h"
#include "dm-path-selector.h"
#include "dm-uevent.h"

#include <linux/blkdev.h>
#include <linux/ctype.h>
#include <linux/init.h>
#include <linux/mempool.h>
#include <linux/module.h>
#include <linux/pagemap.h>
#include <linux/slab.h>
#include <linux/time.h>
#include <linux/workqueue.h>
#include <linux/delay.h>
#include <scsi/scsi_device.h>
#include <scsi/scsi_dh.h>
#include <linux/atomic.h>
#include <linux/blk-mq.h>

#define DM_MSG_PREFIX "multipath"
#define DM_PG_INIT_DELAY_MSECS 2000
#define DM_PG_INIT_DELAY_DEFAULT ((unsigned) -1)

/* Path properties */
struct pgpath {
	struct list_head list;

	struct priority_group *pg;	/* Owning PG */
	unsigned fail_count;		/* Cumulative failure count */

	struct dm_path path;
	struct delayed_work activate_path;

	bool is_active:1;		/* Path status */
};

#define path_to_pgpath(__pgp) container_of((__pgp), struct pgpath, path)

/*
 * Paths are grouped into Priority Groups and numbered from 1 upwards.
 * Each has a path selector which controls which path gets used.
 */
struct priority_group {
	struct list_head list;

	struct multipath *m;		/* Owning multipath instance */
	struct path_selector ps;

	unsigned pg_num;		/* Reference number */
	unsigned nr_pgpaths;		/* Number of paths in PG */
	struct list_head pgpaths;

	bool bypassed:1;		/* Temporarily bypass this PG? */
};

/* Multipath context */
struct multipath {
	unsigned long flags;		/* Multipath state flags */

	spinlock_t lock;
	enum dm_queue_mode queue_mode;

	struct pgpath *current_pgpath;
	struct priority_group *current_pg;
	struct priority_group *next_pg;	/* Switch to this PG if set */

	atomic_t nr_valid_paths;	/* Total number of usable paths */
	unsigned nr_priority_groups;
	struct list_head priority_groups;

	const char *hw_handler_name;
	char *hw_handler_params;
	wait_queue_head_t pg_init_wait;	/* Wait for pg_init completion */
	unsigned pg_init_retries;	/* Number of times to retry pg_init */
	unsigned pg_init_delay_msecs;	/* Number of msecs before pg_init retry */
	atomic_t pg_init_in_progress;	/* Only one pg_init allowed at once */
	atomic_t pg_init_count;		/* Number of times pg_init called */

	struct mutex work_mutex;
	struct work_struct trigger_event;
	struct dm_target *ti;

	struct work_struct process_queued_bios;
	struct bio_list queued_bios;
};

/*
 * Context information attached to each io we process.
 */
struct dm_mpath_io {
	struct pgpath *pgpath;
	size_t nr_bytes;
};

typedef int (*action_fn) (struct pgpath *pgpath);

static struct workqueue_struct *kmultipathd, *kmpath_handlerd;
static void trigger_event(struct work_struct *work);
static void activate_or_offline_path(struct pgpath *pgpath);
static void activate_path_work(struct work_struct *work);
static void process_queued_bios(struct work_struct *work);

/*-----------------------------------------------
 * Multipath state flags.
 *-----------------------------------------------*/

#define MPATHF_QUEUE_IO 0			/* Must we queue all I/O? */
#define MPATHF_QUEUE_IF_NO_PATH 1		/* Queue I/O if last path fails? */
#define MPATHF_SAVED_QUEUE_IF_NO_PATH 2		/* Saved state during suspension */
#define MPATHF_RETAIN_ATTACHED_HW_HANDLER 3	/* If there's already a hw_handler present, don't change it. */
#define MPATHF_PG_INIT_DISABLED 4		/* pg_init is not currently allowed */
#define MPATHF_PG_INIT_REQUIRED 5		/* pg_init needs calling? */
#define MPATHF_PG_INIT_DELAY_RETRY 6		/* Delay pg_init retry? */

/*-----------------------------------------------
 * Allocation routines
 *-----------------------------------------------*/

static struct pgpath *alloc_pgpath(void)
{
	struct pgpath *pgpath = kzalloc(sizeof(*pgpath), GFP_KERNEL);

	if (!pgpath)
		return NULL;

	pgpath->is_active = true;

	return pgpath;
}

static void free_pgpath(struct pgpath *pgpath)
{
	kfree(pgpath);
}

static struct priority_group *alloc_priority_group(void)
{
	struct priority_group *pg;

	pg = kzalloc(sizeof(*pg), GFP_KERNEL);

	if (pg)
		INIT_LIST_HEAD(&pg->pgpaths);

	return pg;
}

static void free_pgpaths(struct list_head *pgpaths, struct dm_target *ti)
{
	struct pgpath *pgpath, *tmp;

	list_for_each_entry_safe(pgpath, tmp, pgpaths, list) {
		list_del(&pgpath->list);
		dm_put_device(ti, pgpath->path.dev);
		free_pgpath(pgpath);
	}
}

static void free_priority_group(struct priority_group *pg,
				struct dm_target *ti)
{
	struct path_selector *ps = &pg->ps;

	if (ps->type) {
		ps->type->destroy(ps);
		dm_put_path_selector(ps->type);
	}

	free_pgpaths(&pg->pgpaths, ti);
	kfree(pg);
}

static struct multipath *alloc_multipath(struct dm_target *ti)
{
	struct multipath *m;

	m = kzalloc(sizeof(*m), GFP_KERNEL);
	if (m) {
		INIT_LIST_HEAD(&m->priority_groups);
		spin_lock_init(&m->lock);
		atomic_set(&m->nr_valid_paths, 0);
		INIT_WORK(&m->trigger_event, trigger_event);
		mutex_init(&m->work_mutex);

		m->queue_mode = DM_TYPE_NONE;

		m->ti = ti;
		ti->private = m;
	}

	return m;
}

static int alloc_multipath_stage2(struct dm_target *ti, struct multipath *m)
{
	if (m->queue_mode == DM_TYPE_NONE) {
		/*
		 * Default to request-based.
		 */
		if (dm_use_blk_mq(dm_table_get_md(ti->table)))
			m->queue_mode = DM_TYPE_MQ_REQUEST_BASED;
		else
			m->queue_mode = DM_TYPE_REQUEST_BASED;

	} else if (m->queue_mode == DM_TYPE_BIO_BASED) {
		INIT_WORK(&m->process_queued_bios, process_queued_bios);
		/*
		 * bio-based doesn't support any direct scsi_dh management;
		 * it just discovers if a scsi_dh is attached.
		 */
		set_bit(MPATHF_RETAIN_ATTACHED_HW_HANDLER, &m->flags);
	}

	dm_table_set_type(ti->table, m->queue_mode);

	/*
	 * Init fields that are only used when a scsi_dh is attached
	 * - must do this unconditionally (really doesn't hurt non-SCSI uses)
	 */
	set_bit(MPATHF_QUEUE_IO, &m->flags);
	atomic_set(&m->pg_init_in_progress, 0);
	atomic_set(&m->pg_init_count, 0);
	m->pg_init_delay_msecs = DM_PG_INIT_DELAY_DEFAULT;
	init_waitqueue_head(&m->pg_init_wait);

	return 0;
}

static void free_multipath(struct multipath *m)
{
	struct priority_group *pg, *tmp;

	list_for_each_entry_safe(pg, tmp, &m->priority_groups, list) {
		list_del(&pg->list);
		free_priority_group(pg, m->ti);
	}

	kfree(m->hw_handler_name);
	kfree(m->hw_handler_params);
	mutex_destroy(&m->work_mutex);
	kfree(m);
}

static struct dm_mpath_io *get_mpio(union map_info *info)
{
	return info->ptr;
}

static size_t multipath_per_bio_data_size(void)
{
	return sizeof(struct dm_mpath_io) + sizeof(struct dm_bio_details);
}

static struct dm_mpath_io *get_mpio_from_bio(struct bio *bio)
{
	return dm_per_bio_data(bio, multipath_per_bio_data_size());
}

static struct dm_bio_details *get_bio_details_from_mpio(struct dm_mpath_io *mpio)
{
	/* dm_bio_details is immediately after the dm_mpath_io in bio's per-bio-data */
	void *bio_details = mpio + 1;
	return bio_details;
}

static void multipath_init_per_bio_data(struct bio *bio, struct dm_mpath_io **mpio_p)
{
	struct dm_mpath_io *mpio = get_mpio_from_bio(bio);
	struct dm_bio_details *bio_details = get_bio_details_from_mpio(mpio);

	mpio->nr_bytes = bio->bi_iter.bi_size;
	mpio->pgpath = NULL;
	*mpio_p = mpio;

	dm_bio_record(bio_details, bio);
}

/*-----------------------------------------------
 * Path selection
 *-----------------------------------------------*/

static int __pg_init_all_paths(struct multipath *m)
{
	struct pgpath *pgpath;
	unsigned long pg_init_delay = 0;

	lockdep_assert_held(&m->lock);

	if (atomic_read(&m->pg_init_in_progress) || test_bit(MPATHF_PG_INIT_DISABLED, &m->flags))
		return 0;

	atomic_inc(&m->pg_init_count);
	clear_bit(MPATHF_PG_INIT_REQUIRED, &m->flags);

	/* Check here to reset pg_init_required */
	if (!m->current_pg)
		return 0;

	if (test_bit(MPATHF_PG_INIT_DELAY_RETRY, &m->flags))
		pg_init_delay = msecs_to_jiffies(m->pg_init_delay_msecs != DM_PG_INIT_DELAY_DEFAULT ?
						 m->pg_init_delay_msecs : DM_PG_INIT_DELAY_MSECS);
	list_for_each_entry(pgpath, &m->current_pg->pgpaths, list) {
		/* Skip failed paths */
		if (!pgpath->is_active)
			continue;
		if (queue_delayed_work(kmpath_handlerd, &pgpath->activate_path,
				       pg_init_delay))
			atomic_inc(&m->pg_init_in_progress);
	}
	return atomic_read(&m->pg_init_in_progress);
}

static int pg_init_all_paths(struct multipath *m)
{
	int ret;
	unsigned long flags;

	spin_lock_irqsave(&m->lock, flags);
	ret = __pg_init_all_paths(m);
	spin_unlock_irqrestore(&m->lock, flags);

	return ret;
}

static void __switch_pg(struct multipath *m, struct priority_group *pg)
{
	m->current_pg = pg;

	/* Must we initialise the PG first, and queue I/O till it's ready? */
	if (m->hw_handler_name) {
		set_bit(MPATHF_PG_INIT_REQUIRED, &m->flags);
		set_bit(MPATHF_QUEUE_IO, &m->flags);
	} else {
		/* FIXME: not needed if no scsi_dh is attached */
		clear_bit(MPATHF_PG_INIT_REQUIRED, &m->flags);
		clear_bit(MPATHF_QUEUE_IO, &m->flags);
	}

	atomic_set(&m->pg_init_count, 0);
}

static struct pgpath *choose_path_in_pg(struct multipath *m,
					struct priority_group *pg,
					size_t nr_bytes)
{
	unsigned long flags;
	struct dm_path *path;
	struct pgpath *pgpath;

	path = pg->ps.type->select_path(&pg->ps, nr_bytes);
	if (!path)
		return ERR_PTR(-ENXIO);

	pgpath = path_to_pgpath(path);

	if (unlikely(READ_ONCE(m->current_pg) != pg)) {
		/* Only update current_pgpath if pg changed */
		spin_lock_irqsave(&m->lock, flags);
		m->current_pgpath = pgpath;
		__switch_pg(m, pg);
		spin_unlock_irqrestore(&m->lock, flags);
	}

	return pgpath;
}

static struct pgpath *choose_pgpath(struct multipath *m, size_t nr_bytes)
{
	unsigned long flags;
	struct priority_group *pg;
	struct pgpath *pgpath;
	unsigned bypassed = 1;

	if (!atomic_read(&m->nr_valid_paths)) {
		clear_bit(MPATHF_QUEUE_IO, &m->flags);
		goto failed;
	}

	/* Were we instructed to switch PG? */
	if (READ_ONCE(m->next_pg)) {
		spin_lock_irqsave(&m->lock, flags);
		pg = m->next_pg;
		if (!pg) {
			spin_unlock_irqrestore(&m->lock, flags);
			goto check_current_pg;
		}
		m->next_pg = NULL;
		spin_unlock_irqrestore(&m->lock, flags);
		pgpath = choose_path_in_pg(m, pg, nr_bytes);
		if (!IS_ERR_OR_NULL(pgpath))
			return pgpath;
	}

	/* Don't change PG until it has no remaining paths */
check_current_pg:
	pg = READ_ONCE(m->current_pg);
	if (pg) {
		pgpath = choose_path_in_pg(m, pg, nr_bytes);
		if (!IS_ERR_OR_NULL(pgpath))
			return pgpath;
	}

	/*
	 * Loop through priority groups until we find a valid path.
	 * First time we skip PGs marked 'bypassed'.
	 * Second time we only try the ones we skipped, but set
	 * pg_init_delay_retry so we do not hammer controllers.
	 */
	do {
		list_for_each_entry(pg, &m->priority_groups, list) {
			if (pg->bypassed == !!bypassed)
				continue;
			pgpath = choose_path_in_pg(m, pg, nr_bytes);
			if (!IS_ERR_OR_NULL(pgpath)) {
				if (!bypassed)
					set_bit(MPATHF_PG_INIT_DELAY_RETRY, &m->flags);
				return pgpath;
			}
		}
	} while (bypassed--);

failed:
	spin_lock_irqsave(&m->lock, flags);
	m->current_pgpath = NULL;
	m->current_pg = NULL;
	spin_unlock_irqrestore(&m->lock, flags);

	return NULL;
}

/*
 * dm_report_EIO() is a macro instead of a function to make pr_debug()
 * report the function name and line number of the function from which
 * it has been invoked.
 */
#define dm_report_EIO(m)						\
do {									\
	struct mapped_device *md = dm_table_get_md((m)->ti->table);	\
									\
	pr_debug("%s: returning EIO; QIFNP = %d; SQIFNP = %d; DNFS = %d\n", \
		 dm_device_name(md),					\
		 test_bit(MPATHF_QUEUE_IF_NO_PATH, &(m)->flags),	\
		 test_bit(MPATHF_SAVED_QUEUE_IF_NO_PATH, &(m)->flags),	\
		 dm_noflush_suspending((m)->ti));			\
} while (0)

/*
 * Check whether bios must be queued in the device-mapper core rather
 * than here in the target.
 *
 * If MPATHF_QUEUE_IF_NO_PATH and MPATHF_SAVED_QUEUE_IF_NO_PATH hold
 * the same value then we are not between multipath_presuspend()
 * and multipath_resume() calls and we have no need to check
 * for the DMF_NOFLUSH_SUSPENDING flag.
 */
static bool __must_push_back(struct multipath *m, unsigned long flags)
{
	return ((test_bit(MPATHF_QUEUE_IF_NO_PATH, &flags) !=
		 test_bit(MPATHF_SAVED_QUEUE_IF_NO_PATH, &flags)) &&
		dm_noflush_suspending(m->ti));
}

/*
 * Following functions use READ_ONCE to get atomic access to
 * all m->flags to avoid taking spinlock
 */
static bool must_push_back_rq(struct multipath *m)
{
	unsigned long flags = READ_ONCE(m->flags);
	return test_bit(MPATHF_QUEUE_IF_NO_PATH, &flags) || __must_push_back(m, flags);
}

static bool must_push_back_bio(struct multipath *m)
{
	unsigned long flags = READ_ONCE(m->flags);
	return __must_push_back(m, flags);
}

/*
 * Map cloned requests (request-based multipath)
 */
static int multipath_clone_and_map(struct dm_target *ti, struct request *rq,
				   union map_info *map_context,
				   struct request **__clone)
{
	struct multipath *m = ti->private;
	size_t nr_bytes = blk_rq_bytes(rq);
	struct pgpath *pgpath;
	struct block_device *bdev;
	struct dm_mpath_io *mpio = get_mpio(map_context);
	struct request_queue *q;
	struct request *clone;

	/* Do we need to select a new pgpath? */
	pgpath = READ_ONCE(m->current_pgpath);
	if (!pgpath || !test_bit(MPATHF_QUEUE_IO, &m->flags))
		pgpath = choose_pgpath(m, nr_bytes);

	if (!pgpath) {
		if (must_push_back_rq(m))
			return DM_MAPIO_DELAY_REQUEUE;
		dm_report_EIO(m);	/* Failed */
		return DM_MAPIO_KILL;
	} else if (test_bit(MPATHF_QUEUE_IO, &m->flags) ||
		   test_bit(MPATHF_PG_INIT_REQUIRED, &m->flags)) {
		pg_init_all_paths(m);
		return DM_MAPIO_DELAY_REQUEUE;
	}

	mpio->pgpath = pgpath;
	mpio->nr_bytes = nr_bytes;

	bdev = pgpath->path.dev->bdev;
	q = bdev_get_queue(bdev);
	clone = blk_get_request(q, rq->cmd_flags | REQ_NOMERGE, GFP_ATOMIC);
	if (IS_ERR(clone)) {
		/* EBUSY, ENODEV or EWOULDBLOCK: requeue */
		if (blk_queue_dying(q)) {
			atomic_inc(&m->pg_init_in_progress);
			activate_or_offline_path(pgpath);
			return DM_MAPIO_DELAY_REQUEUE;
		}

		/*
		 * blk-mq's SCHED_RESTART can cover this requeue, so we
		 * needn't deal with it by DELAY_REQUEUE. More importantly,
		 * we have to return DM_MAPIO_REQUEUE so that blk-mq can
		 * get the queue busy feedback (via BLK_STS_RESOURCE),
		 * otherwise I/O merging can suffer.
		 */
		if (q->mq_ops)
			return DM_MAPIO_REQUEUE;
		else
			return DM_MAPIO_DELAY_REQUEUE;
	}
	clone->bio = clone->biotail = NULL;
	clone->rq_disk = bdev->bd_disk;
	clone->cmd_flags |= REQ_FAILFAST_TRANSPORT;
	*__clone = clone;

	if (pgpath->pg->ps.type->start_io)
		pgpath->pg->ps.type->start_io(&pgpath->pg->ps,
					      &pgpath->path,
					      nr_bytes);
	return DM_MAPIO_REMAPPED;
}

static void multipath_release_clone(struct request *clone)
{
	blk_put_request(clone);
}

/*
 * Map cloned bios (bio-based multipath)
 */

static struct pgpath *__map_bio(struct multipath *m, struct bio *bio)
{
	struct pgpath *pgpath;
	unsigned long flags;
	bool queue_io;

	/* Do we need to select a new pgpath? */
	pgpath = READ_ONCE(m->current_pgpath);
	queue_io = test_bit(MPATHF_QUEUE_IO, &m->flags);
	if (!pgpath || !queue_io)
		pgpath = choose_pgpath(m, bio->bi_iter.bi_size);

	if ((pgpath && queue_io) ||
	    (!pgpath && test_bit(MPATHF_QUEUE_IF_NO_PATH, &m->flags))) {
		/* Queue for the daemon to resubmit */
		spin_lock_irqsave(&m->lock, flags);
		bio_list_add(&m->queued_bios, bio);
		spin_unlock_irqrestore(&m->lock, flags);

		/* PG_INIT_REQUIRED cannot be set without QUEUE_IO */
		if (queue_io || test_bit(MPATHF_PG_INIT_REQUIRED, &m->flags))
			pg_init_all_paths(m);
		else if (!queue_io)
			queue_work(kmultipathd, &m->process_queued_bios);

		return ERR_PTR(-EAGAIN);
	}

	return pgpath;
}

static struct pgpath *__map_bio_fast(struct multipath *m, struct bio *bio)
{
	struct pgpath *pgpath;
	unsigned long flags;

	/* Do we need to select a new pgpath? */
	/*
	 * FIXME: currently only switching path if no path (due to failure, etc)
	 * - which negates the point of using a path selector
	 */
	pgpath = READ_ONCE(m->current_pgpath);
	if (!pgpath)
		pgpath = choose_pgpath(m, bio->bi_iter.bi_size);

	if (!pgpath) {
		if (test_bit(MPATHF_QUEUE_IF_NO_PATH, &m->flags)) {
			/* Queue for the daemon to resubmit */
			spin_lock_irqsave(&m->lock, flags);
			bio_list_add(&m->queued_bios, bio);
			spin_unlock_irqrestore(&m->lock, flags);
			queue_work(kmultipathd, &m->process_queued_bios);

			return ERR_PTR(-EAGAIN);
		}
		return NULL;
	}

	return pgpath;
}

static int __multipath_map_bio(struct multipath *m, struct bio *bio,
			       struct dm_mpath_io *mpio)
{
	struct pgpath *pgpath;

	if (!m->hw_handler_name)
		pgpath = __map_bio_fast(m, bio);
	else
		pgpath = __map_bio(m, bio);

	if (IS_ERR(pgpath))
		return DM_MAPIO_SUBMITTED;

	if (!pgpath) {
		if (must_push_back_bio(m))
			return DM_MAPIO_REQUEUE;
		dm_report_EIO(m);
		return DM_MAPIO_KILL;
	}

	mpio->pgpath = pgpath;

	bio->bi_status = 0;
	bio_set_dev(bio, pgpath->path.dev->bdev);
	bio->bi_opf |= REQ_FAILFAST_TRANSPORT;

	if (pgpath->pg->ps.type->start_io)
		pgpath->pg->ps.type->start_io(&pgpath->pg->ps,
					      &pgpath->path,
					      mpio->nr_bytes);
	return DM_MAPIO_REMAPPED;
}

static int multipath_map_bio(struct dm_target *ti, struct bio *bio)
{
	struct multipath *m = ti->private;
	struct dm_mpath_io *mpio = NULL;

	multipath_init_per_bio_data(bio, &mpio);
	return __multipath_map_bio(m, bio, mpio);
}

static void process_queued_io_list(struct multipath *m)
{
	if (m->queue_mode == DM_TYPE_MQ_REQUEST_BASED)
		dm_mq_kick_requeue_list(dm_table_get_md(m->ti->table));
	else if (m->queue_mode == DM_TYPE_BIO_BASED)
		queue_work(kmultipathd, &m->process_queued_bios);
}

static void process_queued_bios(struct work_struct *work)
{
	int r;
	unsigned long flags;
	struct bio *bio;
	struct bio_list bios;
	struct blk_plug plug;
	struct multipath *m =
		container_of(work, struct multipath, process_queued_bios);

	bio_list_init(&bios);

	spin_lock_irqsave(&m->lock, flags);

	if (bio_list_empty(&m->queued_bios)) {
		spin_unlock_irqrestore(&m->lock, flags);
		return;
	}

	bio_list_merge(&bios, &m->queued_bios);
	bio_list_init(&m->queued_bios);

	spin_unlock_irqrestore(&m->lock, flags);

	blk_start_plug(&plug);
	while ((bio = bio_list_pop(&bios))) {
		struct dm_mpath_io *mpio = get_mpio_from_bio(bio);
		dm_bio_restore(get_bio_details_from_mpio(mpio), bio);
		r = __multipath_map_bio(m, bio, mpio);
		switch (r) {
		case DM_MAPIO_KILL:
			bio->bi_status = BLK_STS_IOERR;
			bio_endio(bio);
			break;
		case DM_MAPIO_REQUEUE:
			bio->bi_status = BLK_STS_DM_REQUEUE;
			bio_endio(bio);
			break;
		case DM_MAPIO_REMAPPED:
			generic_make_request(bio);
			break;
		case 0:
			break;
		default:
			WARN_ONCE(true, "__multipath_map_bio() returned %d\n", r);
		}
	}
	blk_finish_plug(&plug);
}

/*
 * If we run out of usable paths, should we queue I/O or error it?
 */
static int queue_if_no_path(struct multipath *m, bool queue_if_no_path,
			    bool save_old_value)
{
	unsigned long flags;

	spin_lock_irqsave(&m->lock, flags);
	assign_bit(MPATHF_SAVED_QUEUE_IF_NO_PATH, &m->flags,
		   (save_old_value && test_bit(MPATHF_QUEUE_IF_NO_PATH, &m->flags)) ||
		   (!save_old_value && queue_if_no_path));
	assign_bit(MPATHF_QUEUE_IF_NO_PATH, &m->flags, queue_if_no_path);
	spin_unlock_irqrestore(&m->lock, flags);

	if (!queue_if_no_path) {
		dm_table_run_md_queue_async(m->ti->table);
		process_queued_io_list(m);
	}

	return 0;
}

/*
 * An event is triggered whenever a path is taken out of use.
 * Includes path failure and PG bypass.
 */
static void trigger_event(struct work_struct *work)
{
	struct multipath *m =
		container_of(work, struct multipath, trigger_event);

	dm_table_event(m->ti->table);
}

/*-----------------------------------------------------------------
 * Constructor/argument parsing:
 * <#multipath feature args> [<arg>]*
 * <#hw_handler args> [hw_handler [<arg>]*]
 * <#priority groups>
 * <initial priority group>
 *     [<selector> <#selector args> [<arg>]*
 *      <#paths> <#per-path selector args>
 *         [<path> [<arg>]* ]+ ]+
 *---------------------------------------------------------------*/
static int parse_path_selector(struct dm_arg_set *as, struct priority_group *pg,
			       struct dm_target *ti)
{
	int r;
	struct path_selector_type *pst;
	unsigned ps_argc;

	static const struct dm_arg _args[] = {
		{0, 1024, "invalid number of path selector args"},
	};

	pst = dm_get_path_selector(dm_shift_arg(as));
	if (!pst) {
		ti->error = "unknown path selector type";
		return -EINVAL;
	}

	r = dm_read_arg_group(_args, as, &ps_argc, &ti->error);
	if (r) {
		dm_put_path_selector(pst);
		return -EINVAL;
	}

	r = pst->create(&pg->ps, ps_argc, as->argv);
	if (r) {
		dm_put_path_selector(pst);
		ti->error = "path selector constructor failed";
		return r;
	}

	pg->ps.type = pst;
	dm_consume_args(as, ps_argc);

	return 0;
}

static int setup_scsi_dh(struct block_device *bdev, struct multipath *m,
			 const char *attached_handler_name, char **error)
{
	struct request_queue *q = bdev_get_queue(bdev);
	int r;

	if (test_bit(MPATHF_RETAIN_ATTACHED_HW_HANDLER, &m->flags)) {
retain:
		if (attached_handler_name) {
			/*
			 * Clear any hw_handler_params associated with a
			 * handler that isn't already attached.
			 */
			if (m->hw_handler_name && strcmp(attached_handler_name, m->hw_handler_name)) {
				kfree(m->hw_handler_params);
				m->hw_handler_params = NULL;
			}

			/*
			 * Reset hw_handler_name to match the attached handler
			 *
			 * NB. This modifies the table line to show the actual
			 * handler instead of the original table passed in.
			 */
			kfree(m->hw_handler_name);
			m->hw_handler_name = attached_handler_name;

			/*
			 * Init fields that are only used when a scsi_dh is attached
			 */
			if (!test_and_set_bit(MPATHF_QUEUE_IO, &m->flags)) {
				atomic_set(&m->pg_init_in_progress, 0);
				atomic_set(&m->pg_init_count, 0);
				m->pg_init_delay_msecs = DM_PG_INIT_DELAY_DEFAULT;
				init_waitqueue_head(&m->pg_init_wait);
			}
		}
	}

	if (m->hw_handler_name) {
		r = scsi_dh_attach(q, m->hw_handler_name);
		if (r == -EBUSY) {
			char b[BDEVNAME_SIZE];

			printk(KERN_INFO "dm-mpath: retaining handler on device %s\n",
			       bdevname(bdev, b));
			goto retain;
		}
		if (r < 0) {
			*error = "error attaching hardware handler";
			return r;
		}

		if (m->hw_handler_params) {
			r = scsi_dh_set_params(q, m->hw_handler_params);
			if (r < 0) {
				*error = "unable to set hardware handler parameters";
				return r;
			}
		}
	}

	return 0;
}

static struct pgpath *parse_path(struct dm_arg_set *as, struct path_selector *ps,
				 struct dm_target *ti)
{
	int r;
	struct pgpath *p;
	struct multipath *m = ti->private;
<<<<<<< HEAD
	struct scsi_device *sdev;
=======
	struct request_queue *q;
	const char *attached_handler_name;
>>>>>>> 99fec39e

	/* we need at least a path arg */
	if (as->argc < 1) {
		ti->error = "no device given";
		return ERR_PTR(-EINVAL);
	}

	p = alloc_pgpath();
	if (!p)
		return ERR_PTR(-ENOMEM);

	r = dm_get_device(ti, dm_shift_arg(as), dm_table_get_mode(ti->table),
			  &p->path.dev);
	if (r) {
		ti->error = "error getting device";
		goto bad;
	}

<<<<<<< HEAD
	sdev = scsi_device_from_queue(bdev_get_queue(p->path.dev->bdev));
	if (sdev) {
		put_device(&sdev->sdev_gendev);
=======
	q = bdev_get_queue(p->path.dev->bdev);
	attached_handler_name = scsi_dh_attached_handler_name(q, GFP_KERNEL);
	if (attached_handler_name) {
>>>>>>> 99fec39e
		INIT_DELAYED_WORK(&p->activate_path, activate_path_work);
		r = setup_scsi_dh(p->path.dev->bdev, m, attached_handler_name, &ti->error);
		if (r) {
			dm_put_device(ti, p->path.dev);
			goto bad;
		}
	}

	r = ps->type->add_path(ps, &p->path, as->argc, as->argv, &ti->error);
	if (r) {
		dm_put_device(ti, p->path.dev);
		goto bad;
	}

	return p;
 bad:
	free_pgpath(p);
	return ERR_PTR(r);
}

static struct priority_group *parse_priority_group(struct dm_arg_set *as,
						   struct multipath *m)
{
	static const struct dm_arg _args[] = {
		{1, 1024, "invalid number of paths"},
		{0, 1024, "invalid number of selector args"}
	};

	int r;
	unsigned i, nr_selector_args, nr_args;
	struct priority_group *pg;
	struct dm_target *ti = m->ti;

	if (as->argc < 2) {
		as->argc = 0;
		ti->error = "not enough priority group arguments";
		return ERR_PTR(-EINVAL);
	}

	pg = alloc_priority_group();
	if (!pg) {
		ti->error = "couldn't allocate priority group";
		return ERR_PTR(-ENOMEM);
	}
	pg->m = m;

	r = parse_path_selector(as, pg, ti);
	if (r)
		goto bad;

	/*
	 * read the paths
	 */
	r = dm_read_arg(_args, as, &pg->nr_pgpaths, &ti->error);
	if (r)
		goto bad;

	r = dm_read_arg(_args + 1, as, &nr_selector_args, &ti->error);
	if (r)
		goto bad;

	nr_args = 1 + nr_selector_args;
	for (i = 0; i < pg->nr_pgpaths; i++) {
		struct pgpath *pgpath;
		struct dm_arg_set path_args;

		if (as->argc < nr_args) {
			ti->error = "not enough path parameters";
			r = -EINVAL;
			goto bad;
		}

		path_args.argc = nr_args;
		path_args.argv = as->argv;

		pgpath = parse_path(&path_args, &pg->ps, ti);
		if (IS_ERR(pgpath)) {
			r = PTR_ERR(pgpath);
			goto bad;
		}

		pgpath->pg = pg;
		list_add_tail(&pgpath->list, &pg->pgpaths);
		dm_consume_args(as, nr_args);
	}

	return pg;

 bad:
	free_priority_group(pg, ti);
	return ERR_PTR(r);
}

static int parse_hw_handler(struct dm_arg_set *as, struct multipath *m)
{
	unsigned hw_argc;
	int ret;
	struct dm_target *ti = m->ti;

	static const struct dm_arg _args[] = {
		{0, 1024, "invalid number of hardware handler args"},
	};

	if (dm_read_arg_group(_args, as, &hw_argc, &ti->error))
		return -EINVAL;

	if (!hw_argc)
		return 0;

	if (m->queue_mode == DM_TYPE_BIO_BASED) {
		dm_consume_args(as, hw_argc);
		DMERR("bio-based multipath doesn't allow hardware handler args");
		return 0;
	}

	m->hw_handler_name = kstrdup(dm_shift_arg(as), GFP_KERNEL);
	if (!m->hw_handler_name)
		return -EINVAL;

	if (hw_argc > 1) {
		char *p;
		int i, j, len = 4;

		for (i = 0; i <= hw_argc - 2; i++)
			len += strlen(as->argv[i]) + 1;
		p = m->hw_handler_params = kzalloc(len, GFP_KERNEL);
		if (!p) {
			ti->error = "memory allocation failed";
			ret = -ENOMEM;
			goto fail;
		}
		j = sprintf(p, "%d", hw_argc - 1);
		for (i = 0, p+=j+1; i <= hw_argc - 2; i++, p+=j+1)
			j = sprintf(p, "%s", as->argv[i]);
	}
	dm_consume_args(as, hw_argc - 1);

	return 0;
fail:
	kfree(m->hw_handler_name);
	m->hw_handler_name = NULL;
	return ret;
}

static int parse_features(struct dm_arg_set *as, struct multipath *m)
{
	int r;
	unsigned argc;
	struct dm_target *ti = m->ti;
	const char *arg_name;

	static const struct dm_arg _args[] = {
		{0, 8, "invalid number of feature args"},
		{1, 50, "pg_init_retries must be between 1 and 50"},
		{0, 60000, "pg_init_delay_msecs must be between 0 and 60000"},
	};

	r = dm_read_arg_group(_args, as, &argc, &ti->error);
	if (r)
		return -EINVAL;

	if (!argc)
		return 0;

	do {
		arg_name = dm_shift_arg(as);
		argc--;

		if (!strcasecmp(arg_name, "queue_if_no_path")) {
			r = queue_if_no_path(m, true, false);
			continue;
		}

		if (!strcasecmp(arg_name, "retain_attached_hw_handler")) {
			set_bit(MPATHF_RETAIN_ATTACHED_HW_HANDLER, &m->flags);
			continue;
		}

		if (!strcasecmp(arg_name, "pg_init_retries") &&
		    (argc >= 1)) {
			r = dm_read_arg(_args + 1, as, &m->pg_init_retries, &ti->error);
			argc--;
			continue;
		}

		if (!strcasecmp(arg_name, "pg_init_delay_msecs") &&
		    (argc >= 1)) {
			r = dm_read_arg(_args + 2, as, &m->pg_init_delay_msecs, &ti->error);
			argc--;
			continue;
		}

		if (!strcasecmp(arg_name, "queue_mode") &&
		    (argc >= 1)) {
			const char *queue_mode_name = dm_shift_arg(as);

			if (!strcasecmp(queue_mode_name, "bio"))
				m->queue_mode = DM_TYPE_BIO_BASED;
			else if (!strcasecmp(queue_mode_name, "rq"))
				m->queue_mode = DM_TYPE_REQUEST_BASED;
			else if (!strcasecmp(queue_mode_name, "mq"))
				m->queue_mode = DM_TYPE_MQ_REQUEST_BASED;
			else {
				ti->error = "Unknown 'queue_mode' requested";
				r = -EINVAL;
			}
			argc--;
			continue;
		}

		ti->error = "Unrecognised multipath feature request";
		r = -EINVAL;
	} while (argc && !r);

	return r;
}

static int multipath_ctr(struct dm_target *ti, unsigned argc, char **argv)
{
	/* target arguments */
	static const struct dm_arg _args[] = {
		{0, 1024, "invalid number of priority groups"},
		{0, 1024, "invalid initial priority group number"},
	};

	int r;
	struct multipath *m;
	struct dm_arg_set as;
	unsigned pg_count = 0;
	unsigned next_pg_num;

	as.argc = argc;
	as.argv = argv;

	m = alloc_multipath(ti);
	if (!m) {
		ti->error = "can't allocate multipath";
		return -EINVAL;
	}

	r = parse_features(&as, m);
	if (r)
		goto bad;

	r = alloc_multipath_stage2(ti, m);
	if (r)
		goto bad;

	r = parse_hw_handler(&as, m);
	if (r)
		goto bad;

	r = dm_read_arg(_args, &as, &m->nr_priority_groups, &ti->error);
	if (r)
		goto bad;

	r = dm_read_arg(_args + 1, &as, &next_pg_num, &ti->error);
	if (r)
		goto bad;

	if ((!m->nr_priority_groups && next_pg_num) ||
	    (m->nr_priority_groups && !next_pg_num)) {
		ti->error = "invalid initial priority group";
		r = -EINVAL;
		goto bad;
	}

	/* parse the priority groups */
	while (as.argc) {
		struct priority_group *pg;
		unsigned nr_valid_paths = atomic_read(&m->nr_valid_paths);

		pg = parse_priority_group(&as, m);
		if (IS_ERR(pg)) {
			r = PTR_ERR(pg);
			goto bad;
		}

		nr_valid_paths += pg->nr_pgpaths;
		atomic_set(&m->nr_valid_paths, nr_valid_paths);

		list_add_tail(&pg->list, &m->priority_groups);
		pg_count++;
		pg->pg_num = pg_count;
		if (!--next_pg_num)
			m->next_pg = pg;
	}

	if (pg_count != m->nr_priority_groups) {
		ti->error = "priority group count mismatch";
		r = -EINVAL;
		goto bad;
	}

	ti->num_flush_bios = 1;
	ti->num_discard_bios = 1;
	ti->num_write_same_bios = 1;
	ti->num_write_zeroes_bios = 1;
	if (m->queue_mode == DM_TYPE_BIO_BASED)
		ti->per_io_data_size = multipath_per_bio_data_size();
	else
		ti->per_io_data_size = sizeof(struct dm_mpath_io);

	return 0;

 bad:
	free_multipath(m);
	return r;
}

static void multipath_wait_for_pg_init_completion(struct multipath *m)
{
	DEFINE_WAIT(wait);

	while (1) {
		prepare_to_wait(&m->pg_init_wait, &wait, TASK_UNINTERRUPTIBLE);

		if (!atomic_read(&m->pg_init_in_progress))
			break;

		io_schedule();
	}
	finish_wait(&m->pg_init_wait, &wait);
}

static void flush_multipath_work(struct multipath *m)
{
	if (m->hw_handler_name) {
		set_bit(MPATHF_PG_INIT_DISABLED, &m->flags);
		smp_mb__after_atomic();

		flush_workqueue(kmpath_handlerd);
		multipath_wait_for_pg_init_completion(m);

		clear_bit(MPATHF_PG_INIT_DISABLED, &m->flags);
		smp_mb__after_atomic();
	}

	flush_workqueue(kmultipathd);
	flush_work(&m->trigger_event);
}

static void multipath_dtr(struct dm_target *ti)
{
	struct multipath *m = ti->private;

	flush_multipath_work(m);
	free_multipath(m);
}

/*
 * Take a path out of use.
 */
static int fail_path(struct pgpath *pgpath)
{
	unsigned long flags;
	struct multipath *m = pgpath->pg->m;

	spin_lock_irqsave(&m->lock, flags);

	if (!pgpath->is_active)
		goto out;

	DMWARN("Failing path %s.", pgpath->path.dev->name);

	pgpath->pg->ps.type->fail_path(&pgpath->pg->ps, &pgpath->path);
	pgpath->is_active = false;
	pgpath->fail_count++;

	atomic_dec(&m->nr_valid_paths);

	if (pgpath == m->current_pgpath)
		m->current_pgpath = NULL;

	dm_path_uevent(DM_UEVENT_PATH_FAILED, m->ti,
		       pgpath->path.dev->name, atomic_read(&m->nr_valid_paths));

	schedule_work(&m->trigger_event);

out:
	spin_unlock_irqrestore(&m->lock, flags);

	return 0;
}

/*
 * Reinstate a previously-failed path
 */
static int reinstate_path(struct pgpath *pgpath)
{
	int r = 0, run_queue = 0;
	unsigned long flags;
	struct multipath *m = pgpath->pg->m;
	unsigned nr_valid_paths;

	spin_lock_irqsave(&m->lock, flags);

	if (pgpath->is_active)
		goto out;

	DMWARN("Reinstating path %s.", pgpath->path.dev->name);

	r = pgpath->pg->ps.type->reinstate_path(&pgpath->pg->ps, &pgpath->path);
	if (r)
		goto out;

	pgpath->is_active = true;

	nr_valid_paths = atomic_inc_return(&m->nr_valid_paths);
	if (nr_valid_paths == 1) {
		m->current_pgpath = NULL;
		run_queue = 1;
	} else if (m->hw_handler_name && (m->current_pg == pgpath->pg)) {
		if (queue_work(kmpath_handlerd, &pgpath->activate_path.work))
			atomic_inc(&m->pg_init_in_progress);
	}

	dm_path_uevent(DM_UEVENT_PATH_REINSTATED, m->ti,
		       pgpath->path.dev->name, nr_valid_paths);

	schedule_work(&m->trigger_event);

out:
	spin_unlock_irqrestore(&m->lock, flags);
	if (run_queue) {
		dm_table_run_md_queue_async(m->ti->table);
		process_queued_io_list(m);
	}

	return r;
}

/*
 * Fail or reinstate all paths that match the provided struct dm_dev.
 */
static int action_dev(struct multipath *m, struct dm_dev *dev,
		      action_fn action)
{
	int r = -EINVAL;
	struct pgpath *pgpath;
	struct priority_group *pg;

	list_for_each_entry(pg, &m->priority_groups, list) {
		list_for_each_entry(pgpath, &pg->pgpaths, list) {
			if (pgpath->path.dev == dev)
				r = action(pgpath);
		}
	}

	return r;
}

/*
 * Temporarily try to avoid having to use the specified PG
 */
static void bypass_pg(struct multipath *m, struct priority_group *pg,
		      bool bypassed)
{
	unsigned long flags;

	spin_lock_irqsave(&m->lock, flags);

	pg->bypassed = bypassed;
	m->current_pgpath = NULL;
	m->current_pg = NULL;

	spin_unlock_irqrestore(&m->lock, flags);

	schedule_work(&m->trigger_event);
}

/*
 * Switch to using the specified PG from the next I/O that gets mapped
 */
static int switch_pg_num(struct multipath *m, const char *pgstr)
{
	struct priority_group *pg;
	unsigned pgnum;
	unsigned long flags;
	char dummy;

	if (!pgstr || (sscanf(pgstr, "%u%c", &pgnum, &dummy) != 1) || !pgnum ||
	    !m->nr_priority_groups || (pgnum > m->nr_priority_groups)) {
		DMWARN("invalid PG number supplied to switch_pg_num");
		return -EINVAL;
	}

	spin_lock_irqsave(&m->lock, flags);
	list_for_each_entry(pg, &m->priority_groups, list) {
		pg->bypassed = false;
		if (--pgnum)
			continue;

		m->current_pgpath = NULL;
		m->current_pg = NULL;
		m->next_pg = pg;
	}
	spin_unlock_irqrestore(&m->lock, flags);

	schedule_work(&m->trigger_event);
	return 0;
}

/*
 * Set/clear bypassed status of a PG.
 * PGs are numbered upwards from 1 in the order they were declared.
 */
static int bypass_pg_num(struct multipath *m, const char *pgstr, bool bypassed)
{
	struct priority_group *pg;
	unsigned pgnum;
	char dummy;

	if (!pgstr || (sscanf(pgstr, "%u%c", &pgnum, &dummy) != 1) || !pgnum ||
	    !m->nr_priority_groups || (pgnum > m->nr_priority_groups)) {
		DMWARN("invalid PG number supplied to bypass_pg");
		return -EINVAL;
	}

	list_for_each_entry(pg, &m->priority_groups, list) {
		if (!--pgnum)
			break;
	}

	bypass_pg(m, pg, bypassed);
	return 0;
}

/*
 * Should we retry pg_init immediately?
 */
static bool pg_init_limit_reached(struct multipath *m, struct pgpath *pgpath)
{
	unsigned long flags;
	bool limit_reached = false;

	spin_lock_irqsave(&m->lock, flags);

	if (atomic_read(&m->pg_init_count) <= m->pg_init_retries &&
	    !test_bit(MPATHF_PG_INIT_DISABLED, &m->flags))
		set_bit(MPATHF_PG_INIT_REQUIRED, &m->flags);
	else
		limit_reached = true;

	spin_unlock_irqrestore(&m->lock, flags);

	return limit_reached;
}

static void pg_init_done(void *data, int errors)
{
	struct pgpath *pgpath = data;
	struct priority_group *pg = pgpath->pg;
	struct multipath *m = pg->m;
	unsigned long flags;
	bool delay_retry = false;

	/* device or driver problems */
	switch (errors) {
	case SCSI_DH_OK:
		break;
	case SCSI_DH_NOSYS:
		if (!m->hw_handler_name) {
			errors = 0;
			break;
		}
		DMERR("Could not failover the device: Handler scsi_dh_%s "
		      "Error %d.", m->hw_handler_name, errors);
		/*
		 * Fail path for now, so we do not ping pong
		 */
		fail_path(pgpath);
		break;
	case SCSI_DH_DEV_TEMP_BUSY:
		/*
		 * Probably doing something like FW upgrade on the
		 * controller so try the other pg.
		 */
		bypass_pg(m, pg, true);
		break;
	case SCSI_DH_RETRY:
		/* Wait before retrying. */
		delay_retry = 1;
		/* fall through */
	case SCSI_DH_IMM_RETRY:
	case SCSI_DH_RES_TEMP_UNAVAIL:
		if (pg_init_limit_reached(m, pgpath))
			fail_path(pgpath);
		errors = 0;
		break;
	case SCSI_DH_DEV_OFFLINED:
	default:
		/*
		 * We probably do not want to fail the path for a device
		 * error, but this is what the old dm did. In future
		 * patches we can do more advanced handling.
		 */
		fail_path(pgpath);
	}

	spin_lock_irqsave(&m->lock, flags);
	if (errors) {
		if (pgpath == m->current_pgpath) {
			DMERR("Could not failover device. Error %d.", errors);
			m->current_pgpath = NULL;
			m->current_pg = NULL;
		}
	} else if (!test_bit(MPATHF_PG_INIT_REQUIRED, &m->flags))
		pg->bypassed = false;

	if (atomic_dec_return(&m->pg_init_in_progress) > 0)
		/* Activations of other paths are still on going */
		goto out;

	if (test_bit(MPATHF_PG_INIT_REQUIRED, &m->flags)) {
		if (delay_retry)
			set_bit(MPATHF_PG_INIT_DELAY_RETRY, &m->flags);
		else
			clear_bit(MPATHF_PG_INIT_DELAY_RETRY, &m->flags);

		if (__pg_init_all_paths(m))
			goto out;
	}
	clear_bit(MPATHF_QUEUE_IO, &m->flags);

	process_queued_io_list(m);

	/*
	 * Wake up any thread waiting to suspend.
	 */
	wake_up(&m->pg_init_wait);

out:
	spin_unlock_irqrestore(&m->lock, flags);
}

static void activate_or_offline_path(struct pgpath *pgpath)
{
	struct request_queue *q = bdev_get_queue(pgpath->path.dev->bdev);

	if (pgpath->is_active && !blk_queue_dying(q))
		scsi_dh_activate(q, pg_init_done, pgpath);
	else
		pg_init_done(pgpath, SCSI_DH_DEV_OFFLINED);
}

static void activate_path_work(struct work_struct *work)
{
	struct pgpath *pgpath =
		container_of(work, struct pgpath, activate_path.work);

	activate_or_offline_path(pgpath);
}

static int multipath_end_io(struct dm_target *ti, struct request *clone,
			    blk_status_t error, union map_info *map_context)
{
	struct dm_mpath_io *mpio = get_mpio(map_context);
	struct pgpath *pgpath = mpio->pgpath;
	int r = DM_ENDIO_DONE;

	/*
	 * We don't queue any clone request inside the multipath target
	 * during end I/O handling, since those clone requests don't have
	 * bio clones.  If we queue them inside the multipath target,
	 * we need to make bio clones, that requires memory allocation.
	 * (See drivers/md/dm-rq.c:end_clone_bio() about why the clone requests
	 *  don't have bio clones.)
	 * Instead of queueing the clone request here, we queue the original
	 * request into dm core, which will remake a clone request and
	 * clone bios for it and resubmit it later.
	 */
	if (error && blk_path_error(error)) {
		struct multipath *m = ti->private;

		if (error == BLK_STS_RESOURCE)
			r = DM_ENDIO_DELAY_REQUEUE;
		else
			r = DM_ENDIO_REQUEUE;

		if (pgpath)
			fail_path(pgpath);

		if (atomic_read(&m->nr_valid_paths) == 0 &&
		    !must_push_back_rq(m)) {
			if (error == BLK_STS_IOERR)
				dm_report_EIO(m);
			/* complete with the original error */
			r = DM_ENDIO_DONE;
		}
	}

	if (pgpath) {
		struct path_selector *ps = &pgpath->pg->ps;

		if (ps->type->end_io)
			ps->type->end_io(ps, &pgpath->path, mpio->nr_bytes);
	}

	return r;
}

static int multipath_end_io_bio(struct dm_target *ti, struct bio *clone,
				blk_status_t *error)
{
	struct multipath *m = ti->private;
	struct dm_mpath_io *mpio = get_mpio_from_bio(clone);
	struct pgpath *pgpath = mpio->pgpath;
	unsigned long flags;
	int r = DM_ENDIO_DONE;

	if (!*error || !blk_path_error(*error))
		goto done;

	if (pgpath)
		fail_path(pgpath);

	if (atomic_read(&m->nr_valid_paths) == 0 &&
	    !test_bit(MPATHF_QUEUE_IF_NO_PATH, &m->flags)) {
		if (must_push_back_bio(m)) {
			r = DM_ENDIO_REQUEUE;
		} else {
			dm_report_EIO(m);
			*error = BLK_STS_IOERR;
		}
		goto done;
	}

	spin_lock_irqsave(&m->lock, flags);
	bio_list_add(&m->queued_bios, clone);
	spin_unlock_irqrestore(&m->lock, flags);
	if (!test_bit(MPATHF_QUEUE_IO, &m->flags))
		queue_work(kmultipathd, &m->process_queued_bios);

	r = DM_ENDIO_INCOMPLETE;
done:
	if (pgpath) {
		struct path_selector *ps = &pgpath->pg->ps;

		if (ps->type->end_io)
			ps->type->end_io(ps, &pgpath->path, mpio->nr_bytes);
	}

	return r;
}

/*
 * Suspend can't complete until all the I/O is processed so if
 * the last path fails we must error any remaining I/O.
 * Note that if the freeze_bdev fails while suspending, the
 * queue_if_no_path state is lost - userspace should reset it.
 */
static void multipath_presuspend(struct dm_target *ti)
{
	struct multipath *m = ti->private;

	queue_if_no_path(m, false, true);
}

static void multipath_postsuspend(struct dm_target *ti)
{
	struct multipath *m = ti->private;

	mutex_lock(&m->work_mutex);
	flush_multipath_work(m);
	mutex_unlock(&m->work_mutex);
}

/*
 * Restore the queue_if_no_path setting.
 */
static void multipath_resume(struct dm_target *ti)
{
	struct multipath *m = ti->private;
	unsigned long flags;

	spin_lock_irqsave(&m->lock, flags);
	assign_bit(MPATHF_QUEUE_IF_NO_PATH, &m->flags,
		   test_bit(MPATHF_SAVED_QUEUE_IF_NO_PATH, &m->flags));
	spin_unlock_irqrestore(&m->lock, flags);
}

/*
 * Info output has the following format:
 * num_multipath_feature_args [multipath_feature_args]*
 * num_handler_status_args [handler_status_args]*
 * num_groups init_group_number
 *            [A|D|E num_ps_status_args [ps_status_args]*
 *             num_paths num_selector_args
 *             [path_dev A|F fail_count [selector_args]* ]+ ]+
 *
 * Table output has the following format (identical to the constructor string):
 * num_feature_args [features_args]*
 * num_handler_args hw_handler [hw_handler_args]*
 * num_groups init_group_number
 *     [priority selector-name num_ps_args [ps_args]*
 *      num_paths num_selector_args [path_dev [selector_args]* ]+ ]+
 */
static void multipath_status(struct dm_target *ti, status_type_t type,
			     unsigned status_flags, char *result, unsigned maxlen)
{
	int sz = 0;
	unsigned long flags;
	struct multipath *m = ti->private;
	struct priority_group *pg;
	struct pgpath *p;
	unsigned pg_num;
	char state;

	spin_lock_irqsave(&m->lock, flags);

	/* Features */
	if (type == STATUSTYPE_INFO)
		DMEMIT("2 %u %u ", test_bit(MPATHF_QUEUE_IO, &m->flags),
		       atomic_read(&m->pg_init_count));
	else {
		DMEMIT("%u ", test_bit(MPATHF_QUEUE_IF_NO_PATH, &m->flags) +
			      (m->pg_init_retries > 0) * 2 +
			      (m->pg_init_delay_msecs != DM_PG_INIT_DELAY_DEFAULT) * 2 +
			      test_bit(MPATHF_RETAIN_ATTACHED_HW_HANDLER, &m->flags) +
			      (m->queue_mode != DM_TYPE_REQUEST_BASED) * 2);

		if (test_bit(MPATHF_QUEUE_IF_NO_PATH, &m->flags))
			DMEMIT("queue_if_no_path ");
		if (m->pg_init_retries)
			DMEMIT("pg_init_retries %u ", m->pg_init_retries);
		if (m->pg_init_delay_msecs != DM_PG_INIT_DELAY_DEFAULT)
			DMEMIT("pg_init_delay_msecs %u ", m->pg_init_delay_msecs);
		if (test_bit(MPATHF_RETAIN_ATTACHED_HW_HANDLER, &m->flags))
			DMEMIT("retain_attached_hw_handler ");
		if (m->queue_mode != DM_TYPE_REQUEST_BASED) {
			switch(m->queue_mode) {
			case DM_TYPE_BIO_BASED:
				DMEMIT("queue_mode bio ");
				break;
			case DM_TYPE_MQ_REQUEST_BASED:
				DMEMIT("queue_mode mq ");
				break;
			default:
				WARN_ON_ONCE(true);
				break;
			}
		}
	}

	if (!m->hw_handler_name || type == STATUSTYPE_INFO)
		DMEMIT("0 ");
	else
		DMEMIT("1 %s ", m->hw_handler_name);

	DMEMIT("%u ", m->nr_priority_groups);

	if (m->next_pg)
		pg_num = m->next_pg->pg_num;
	else if (m->current_pg)
		pg_num = m->current_pg->pg_num;
	else
		pg_num = (m->nr_priority_groups ? 1 : 0);

	DMEMIT("%u ", pg_num);

	switch (type) {
	case STATUSTYPE_INFO:
		list_for_each_entry(pg, &m->priority_groups, list) {
			if (pg->bypassed)
				state = 'D';	/* Disabled */
			else if (pg == m->current_pg)
				state = 'A';	/* Currently Active */
			else
				state = 'E';	/* Enabled */

			DMEMIT("%c ", state);

			if (pg->ps.type->status)
				sz += pg->ps.type->status(&pg->ps, NULL, type,
							  result + sz,
							  maxlen - sz);
			else
				DMEMIT("0 ");

			DMEMIT("%u %u ", pg->nr_pgpaths,
			       pg->ps.type->info_args);

			list_for_each_entry(p, &pg->pgpaths, list) {
				DMEMIT("%s %s %u ", p->path.dev->name,
				       p->is_active ? "A" : "F",
				       p->fail_count);
				if (pg->ps.type->status)
					sz += pg->ps.type->status(&pg->ps,
					      &p->path, type, result + sz,
					      maxlen - sz);
			}
		}
		break;

	case STATUSTYPE_TABLE:
		list_for_each_entry(pg, &m->priority_groups, list) {
			DMEMIT("%s ", pg->ps.type->name);

			if (pg->ps.type->status)
				sz += pg->ps.type->status(&pg->ps, NULL, type,
							  result + sz,
							  maxlen - sz);
			else
				DMEMIT("0 ");

			DMEMIT("%u %u ", pg->nr_pgpaths,
			       pg->ps.type->table_args);

			list_for_each_entry(p, &pg->pgpaths, list) {
				DMEMIT("%s ", p->path.dev->name);
				if (pg->ps.type->status)
					sz += pg->ps.type->status(&pg->ps,
					      &p->path, type, result + sz,
					      maxlen - sz);
			}
		}
		break;
	}

	spin_unlock_irqrestore(&m->lock, flags);
}

static int multipath_message(struct dm_target *ti, unsigned argc, char **argv)
{
	int r = -EINVAL;
	struct dm_dev *dev;
	struct multipath *m = ti->private;
	action_fn action;

	mutex_lock(&m->work_mutex);

	if (dm_suspended(ti)) {
		r = -EBUSY;
		goto out;
	}

	if (argc == 1) {
		if (!strcasecmp(argv[0], "queue_if_no_path")) {
			r = queue_if_no_path(m, true, false);
			goto out;
		} else if (!strcasecmp(argv[0], "fail_if_no_path")) {
			r = queue_if_no_path(m, false, false);
			goto out;
		}
	}

	if (argc != 2) {
		DMWARN("Invalid multipath message arguments. Expected 2 arguments, got %d.", argc);
		goto out;
	}

	if (!strcasecmp(argv[0], "disable_group")) {
		r = bypass_pg_num(m, argv[1], true);
		goto out;
	} else if (!strcasecmp(argv[0], "enable_group")) {
		r = bypass_pg_num(m, argv[1], false);
		goto out;
	} else if (!strcasecmp(argv[0], "switch_group")) {
		r = switch_pg_num(m, argv[1]);
		goto out;
	} else if (!strcasecmp(argv[0], "reinstate_path"))
		action = reinstate_path;
	else if (!strcasecmp(argv[0], "fail_path"))
		action = fail_path;
	else {
		DMWARN("Unrecognised multipath message received: %s", argv[0]);
		goto out;
	}

	r = dm_get_device(ti, argv[1], dm_table_get_mode(ti->table), &dev);
	if (r) {
		DMWARN("message: error getting device %s",
		       argv[1]);
		goto out;
	}

	r = action_dev(m, dev, action);

	dm_put_device(ti, dev);

out:
	mutex_unlock(&m->work_mutex);
	return r;
}

static int multipath_prepare_ioctl(struct dm_target *ti,
		struct block_device **bdev, fmode_t *mode)
{
	struct multipath *m = ti->private;
	struct pgpath *current_pgpath;
	int r;

	current_pgpath = READ_ONCE(m->current_pgpath);
	if (!current_pgpath)
		current_pgpath = choose_pgpath(m, 0);

	if (current_pgpath) {
		if (!test_bit(MPATHF_QUEUE_IO, &m->flags)) {
			*bdev = current_pgpath->path.dev->bdev;
			*mode = current_pgpath->path.dev->mode;
			r = 0;
		} else {
			/* pg_init has not started or completed */
			r = -ENOTCONN;
		}
	} else {
		/* No path is available */
		if (test_bit(MPATHF_QUEUE_IF_NO_PATH, &m->flags))
			r = -ENOTCONN;
		else
			r = -EIO;
	}

	if (r == -ENOTCONN) {
		if (!READ_ONCE(m->current_pg)) {
			/* Path status changed, redo selection */
			(void) choose_pgpath(m, 0);
		}
		if (test_bit(MPATHF_PG_INIT_REQUIRED, &m->flags))
			pg_init_all_paths(m);
		dm_table_run_md_queue_async(m->ti->table);
		process_queued_io_list(m);
	}

	/*
	 * Only pass ioctls through if the device sizes match exactly.
	 */
	if (!r && ti->len != i_size_read((*bdev)->bd_inode) >> SECTOR_SHIFT)
		return 1;
	return r;
}

static int multipath_iterate_devices(struct dm_target *ti,
				     iterate_devices_callout_fn fn, void *data)
{
	struct multipath *m = ti->private;
	struct priority_group *pg;
	struct pgpath *p;
	int ret = 0;

	list_for_each_entry(pg, &m->priority_groups, list) {
		list_for_each_entry(p, &pg->pgpaths, list) {
			ret = fn(ti, p->path.dev, ti->begin, ti->len, data);
			if (ret)
				goto out;
		}
	}

out:
	return ret;
}

static int pgpath_busy(struct pgpath *pgpath)
{
	struct request_queue *q = bdev_get_queue(pgpath->path.dev->bdev);

	return blk_lld_busy(q);
}

/*
 * We return "busy", only when we can map I/Os but underlying devices
 * are busy (so even if we map I/Os now, the I/Os will wait on
 * the underlying queue).
 * In other words, if we want to kill I/Os or queue them inside us
 * due to map unavailability, we don't return "busy".  Otherwise,
 * dm core won't give us the I/Os and we can't do what we want.
 */
static int multipath_busy(struct dm_target *ti)
{
	bool busy = false, has_active = false;
	struct multipath *m = ti->private;
	struct priority_group *pg, *next_pg;
	struct pgpath *pgpath;

	/* pg_init in progress */
	if (atomic_read(&m->pg_init_in_progress))
		return true;

	/* no paths available, for blk-mq: rely on IO mapping to delay requeue */
	if (!atomic_read(&m->nr_valid_paths) && test_bit(MPATHF_QUEUE_IF_NO_PATH, &m->flags))
		return (m->queue_mode != DM_TYPE_MQ_REQUEST_BASED);

	/* Guess which priority_group will be used at next mapping time */
	pg = READ_ONCE(m->current_pg);
	next_pg = READ_ONCE(m->next_pg);
	if (unlikely(!READ_ONCE(m->current_pgpath) && next_pg))
		pg = next_pg;

	if (!pg) {
		/*
		 * We don't know which pg will be used at next mapping time.
		 * We don't call choose_pgpath() here to avoid to trigger
		 * pg_init just by busy checking.
		 * So we don't know whether underlying devices we will be using
		 * at next mapping time are busy or not. Just try mapping.
		 */
		return busy;
	}

	/*
	 * If there is one non-busy active path at least, the path selector
	 * will be able to select it. So we consider such a pg as not busy.
	 */
	busy = true;
	list_for_each_entry(pgpath, &pg->pgpaths, list) {
		if (pgpath->is_active) {
			has_active = true;
			if (!pgpath_busy(pgpath)) {
				busy = false;
				break;
			}
		}
	}

	if (!has_active) {
		/*
		 * No active path in this pg, so this pg won't be used and
		 * the current_pg will be changed at next mapping time.
		 * We need to try mapping to determine it.
		 */
		busy = false;
	}

	return busy;
}

/*-----------------------------------------------------------------
 * Module setup
 *---------------------------------------------------------------*/
static struct target_type multipath_target = {
	.name = "multipath",
	.version = {1, 13, 0},
	.features = DM_TARGET_SINGLETON | DM_TARGET_IMMUTABLE |
		    DM_TARGET_PASSES_INTEGRITY,
	.module = THIS_MODULE,
	.ctr = multipath_ctr,
	.dtr = multipath_dtr,
	.clone_and_map_rq = multipath_clone_and_map,
	.release_clone_rq = multipath_release_clone,
	.rq_end_io = multipath_end_io,
	.map = multipath_map_bio,
	.end_io = multipath_end_io_bio,
	.presuspend = multipath_presuspend,
	.postsuspend = multipath_postsuspend,
	.resume = multipath_resume,
	.status = multipath_status,
	.message = multipath_message,
	.prepare_ioctl = multipath_prepare_ioctl,
	.iterate_devices = multipath_iterate_devices,
	.busy = multipath_busy,
};

static int __init dm_multipath_init(void)
{
	int r;

	kmultipathd = alloc_workqueue("kmpathd", WQ_MEM_RECLAIM, 0);
	if (!kmultipathd) {
		DMERR("failed to create workqueue kmpathd");
		r = -ENOMEM;
		goto bad_alloc_kmultipathd;
	}

	/*
	 * A separate workqueue is used to handle the device handlers
	 * to avoid overloading existing workqueue. Overloading the
	 * old workqueue would also create a bottleneck in the
	 * path of the storage hardware device activation.
	 */
	kmpath_handlerd = alloc_ordered_workqueue("kmpath_handlerd",
						  WQ_MEM_RECLAIM);
	if (!kmpath_handlerd) {
		DMERR("failed to create workqueue kmpath_handlerd");
		r = -ENOMEM;
		goto bad_alloc_kmpath_handlerd;
	}

	r = dm_register_target(&multipath_target);
	if (r < 0) {
		DMERR("request-based register failed %d", r);
		r = -EINVAL;
		goto bad_register_target;
	}

	return 0;

bad_register_target:
	destroy_workqueue(kmpath_handlerd);
bad_alloc_kmpath_handlerd:
	destroy_workqueue(kmultipathd);
bad_alloc_kmultipathd:
	return r;
}

static void __exit dm_multipath_exit(void)
{
	destroy_workqueue(kmpath_handlerd);
	destroy_workqueue(kmultipathd);

	dm_unregister_target(&multipath_target);
}

module_init(dm_multipath_init);
module_exit(dm_multipath_exit);

MODULE_DESCRIPTION(DM_NAME " multipath target");
MODULE_AUTHOR("Sistina Software <dm-devel@redhat.com>");
MODULE_LICENSE("GPL");<|MERGE_RESOLUTION|>--- conflicted
+++ resolved
@@ -22,7 +22,6 @@
 #include <linux/time.h>
 #include <linux/workqueue.h>
 #include <linux/delay.h>
-#include <scsi/scsi_device.h>
 #include <scsi/scsi_dh.h>
 #include <linux/atomic.h>
 #include <linux/blk-mq.h>
@@ -341,7 +340,6 @@
 		set_bit(MPATHF_PG_INIT_REQUIRED, &m->flags);
 		set_bit(MPATHF_QUEUE_IO, &m->flags);
 	} else {
-		/* FIXME: not needed if no scsi_dh is attached */
 		clear_bit(MPATHF_PG_INIT_REQUIRED, &m->flags);
 		clear_bit(MPATHF_QUEUE_IO, &m->flags);
 	}
@@ -832,16 +830,6 @@
 			 */
 			kfree(m->hw_handler_name);
 			m->hw_handler_name = attached_handler_name;
-
-			/*
-			 * Init fields that are only used when a scsi_dh is attached
-			 */
-			if (!test_and_set_bit(MPATHF_QUEUE_IO, &m->flags)) {
-				atomic_set(&m->pg_init_in_progress, 0);
-				atomic_set(&m->pg_init_count, 0);
-				m->pg_init_delay_msecs = DM_PG_INIT_DELAY_DEFAULT;
-				init_waitqueue_head(&m->pg_init_wait);
-			}
 		}
 	}
 
@@ -877,12 +865,8 @@
 	int r;
 	struct pgpath *p;
 	struct multipath *m = ti->private;
-<<<<<<< HEAD
-	struct scsi_device *sdev;
-=======
 	struct request_queue *q;
 	const char *attached_handler_name;
->>>>>>> 99fec39e
 
 	/* we need at least a path arg */
 	if (as->argc < 1) {
@@ -901,15 +885,9 @@
 		goto bad;
 	}
 
-<<<<<<< HEAD
-	sdev = scsi_device_from_queue(bdev_get_queue(p->path.dev->bdev));
-	if (sdev) {
-		put_device(&sdev->sdev_gendev);
-=======
 	q = bdev_get_queue(p->path.dev->bdev);
 	attached_handler_name = scsi_dh_attached_handler_name(q, GFP_KERNEL);
 	if (attached_handler_name) {
->>>>>>> 99fec39e
 		INIT_DELAYED_WORK(&p->activate_path, activate_path_work);
 		r = setup_scsi_dh(p->path.dev->bdev, m, attached_handler_name, &ti->error);
 		if (r) {
