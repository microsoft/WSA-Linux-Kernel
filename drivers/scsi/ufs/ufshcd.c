--- conflicted
+++ resolved
@@ -4678,17 +4678,13 @@
 {
 	struct ufs_hba *hba = shost_priv(sdev->host);
 	struct request_queue *q = sdev->request_queue;
-	struct ufs_hba *hba = shost_priv(sdev->host);
 
 	blk_queue_update_dma_pad(q, PRDT_DATA_BYTE_COUNT_PAD - 1);
 
-<<<<<<< HEAD
-	ufshcd_crypto_setup_rq_keyslot_manager(hba, q);
-
-=======
->>>>>>> e42617b8
 	if (ufshcd_is_rpm_autosuspend_allowed(hba))
 		sdev->rpm_autosuspend = 1;
+
+	ufshcd_crypto_setup_rq_keyslot_manager(hba, q);
 
 	return 0;
 }
