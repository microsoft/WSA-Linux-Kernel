config DRM_I915
	tristate "Intel 8xx/9xx/G3x/G4x/HD Graphics"
	depends on DRM
	depends on X86 && PCI
	select INTEL_GTT
	select INTERVAL_TREE
	# we need shmfs for the swappable backing store, and in particular
	# the shmem_readpage() which depends upon tmpfs
	select SHMEM
	select TMPFS
	select DRM_KMS_HELPER
	select DRM_PANEL
	select DRM_MIPI_DSI
	select RELAY
	select IRQ_WORK
	# i915 depends on ACPI_VIDEO when ACPI is enabled
	# but for select to work, need to select ACPI_VIDEO's dependencies, ick
	select BACKLIGHT_LCD_SUPPORT if ACPI
	select BACKLIGHT_CLASS_DEVICE if ACPI
	select INPUT if ACPI
	select ACPI_VIDEO if ACPI
	select ACPI_BUTTON if ACPI
	select SYNC_FILE
	select IOSF_MBI
	select CRC32
<<<<<<< HEAD
	select SND_HDA_I915 if SND_HDA_CORE
=======
	select CEC_CORE if CEC_NOTIFIER
>>>>>>> d2c9281c
	help
	  Choose this option if you have a system that has "Intel Graphics
	  Media Accelerator" or "HD Graphics" integrated graphics,
	  including 830M, 845G, 852GM, 855GM, 865G, 915G, 945G, 965G,
	  G35, G41, G43, G45 chipsets and Celeron, Pentium, Core i3,
	  Core i5, Core i7 as well as Atom CPUs with integrated graphics.

	  This driver is used by the Intel driver in X.org 6.8 and
	  XFree86 4.4 and above. It replaces the older i830 module that
	  supported a subset of the hardware in older X.org releases.

	  Note that the older i810/i815 chipsets require the use of the
	  i810 driver instead, and the Atom z5xx series has an entirely
	  different implementation.

	  If "M" is selected, the module will be called i915.

config DRM_I915_ALPHA_SUPPORT
	bool "Enable alpha quality support for new Intel hardware by default"
	depends on DRM_I915
	default n
	help
	  Choose this option if you have new Intel hardware and want to enable
	  the alpha quality i915 driver support for the hardware in this kernel
	  version. You can also enable the support at runtime using the module
	  parameter i915.alpha_support=1; this option changes the default for
	  that module parameter.

	  It is recommended to upgrade to a kernel version with proper support
	  as soon as it is available. Generally fixes for platforms with alpha
	  support are not backported to older kernels.

	  If in doubt, say "N".

config DRM_I915_CAPTURE_ERROR
	bool "Enable capturing GPU state following a hang"
	depends on DRM_I915
	default y
	help
	  This option enables capturing the GPU state when a hang is detected.
	  This information is vital for triaging hangs and assists in debugging.
	  Please report any hang to
            https://bugs.freedesktop.org/enter_bug.cgi?product=DRI
	  for triaging.

	  If in doubt, say "Y".

config DRM_I915_COMPRESS_ERROR
	bool "Compress GPU error state"
	depends on DRM_I915_CAPTURE_ERROR
	select ZLIB_DEFLATE
	default y
	help
	  This option selects ZLIB_DEFLATE if it isn't already
	  selected and causes any error state captured upon a GPU hang
	  to be compressed using zlib.

	  If in doubt, say "Y".

config DRM_I915_USERPTR
	bool "Always enable userptr support"
	depends on DRM_I915
	select MMU_NOTIFIER
	default y
	help
	  This option selects CONFIG_MMU_NOTIFIER if it isn't already
	  selected to enabled full userptr support.

	  If in doubt, say "Y".

config DRM_I915_GVT
        bool "Enable Intel GVT-g graphics virtualization host support"
        depends on DRM_I915
        depends on 64BIT
        default n
        help
	  Choose this option if you want to enable Intel GVT-g graphics
	  virtualization technology host support with integrated graphics.
	  With GVT-g, it's possible to have one integrated graphics
	  device shared by multiple VMs under different hypervisors.

	  Note that at least one hypervisor like Xen or KVM is required for
	  this driver to work, and it only supports newer device from
	  Broadwell+. For further information and setup guide, you can
	  visit: http://01.org/igvt-g.

	  Now it's just a stub to support the modifications of i915 for
	  GVT device model. It requires at least one MPT modules for Xen/KVM
	  and other components of GVT device model to work. Use it under
	  you own risk.

	  If in doubt, say "N".

config DRM_I915_GVT_KVMGT
	tristate "Enable KVM/VFIO support for Intel GVT-g"
	depends on DRM_I915_GVT
	depends on KVM
	depends on VFIO_MDEV && VFIO_MDEV_DEVICE
	default n
	help
	  Choose this option if you want to enable KVMGT support for
	  Intel GVT-g.

menu "drm/i915 Debugging"
depends on DRM_I915
depends on EXPERT
source drivers/gpu/drm/i915/Kconfig.debug
endmenu<|MERGE_RESOLUTION|>--- conflicted
+++ resolved
@@ -23,11 +23,8 @@
 	select SYNC_FILE
 	select IOSF_MBI
 	select CRC32
-<<<<<<< HEAD
 	select SND_HDA_I915 if SND_HDA_CORE
-=======
 	select CEC_CORE if CEC_NOTIFIER
->>>>>>> d2c9281c
 	help
 	  Choose this option if you have a system that has "Intel Graphics
 	  Media Accelerator" or "HD Graphics" integrated graphics,
