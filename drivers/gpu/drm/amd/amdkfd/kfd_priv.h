/*
 * Copyright 2014 Advanced Micro Devices, Inc.
 *
 * Permission is hereby granted, free of charge, to any person obtaining a
 * copy of this software and associated documentation files (the "Software"),
 * to deal in the Software without restriction, including without limitation
 * the rights to use, copy, modify, merge, publish, distribute, sublicense,
 * and/or sell copies of the Software, and to permit persons to whom the
 * Software is furnished to do so, subject to the following conditions:
 *
 * The above copyright notice and this permission notice shall be included in
 * all copies or substantial portions of the Software.
 *
 * THE SOFTWARE IS PROVIDED "AS IS", WITHOUT WARRANTY OF ANY KIND, EXPRESS OR
 * IMPLIED, INCLUDING BUT NOT LIMITED TO THE WARRANTIES OF MERCHANTABILITY,
 * FITNESS FOR A PARTICULAR PURPOSE AND NONINFRINGEMENT.  IN NO EVENT SHALL
 * THE COPYRIGHT HOLDER(S) OR AUTHOR(S) BE LIABLE FOR ANY CLAIM, DAMAGES OR
 * OTHER LIABILITY, WHETHER IN AN ACTION OF CONTRACT, TORT OR OTHERWISE,
 * ARISING FROM, OUT OF OR IN CONNECTION WITH THE SOFTWARE OR THE USE OR
 * OTHER DEALINGS IN THE SOFTWARE.
 */

#ifndef KFD_PRIV_H_INCLUDED
#define KFD_PRIV_H_INCLUDED

#include <linux/hashtable.h>
#include <linux/mmu_notifier.h>
#include <linux/mutex.h>
#include <linux/types.h>
#include <linux/atomic.h>
#include <linux/workqueue.h>
#include <linux/spinlock.h>
#include <linux/kfd_ioctl.h>
#include <linux/idr.h>
#include <linux/kfifo.h>
#include <linux/seq_file.h>
#include <linux/kref.h>
#include <kgd_kfd_interface.h>

#include "amd_shared.h"

#define KFD_MAX_RING_ENTRY_SIZE	8

#define KFD_SYSFS_FILE_MODE 0444

/* GPU ID hash width in bits */
#define KFD_GPU_ID_HASH_WIDTH 16

/* Use upper bits of mmap offset to store KFD driver specific information.
 * BITS[63:62] - Encode MMAP type
 * BITS[61:46] - Encode gpu_id. To identify to which GPU the offset belongs to
 * BITS[45:0]  - MMAP offset value
 *
 * NOTE: struct vm_area_struct.vm_pgoff uses offset in pages. Hence, these
 *  defines are w.r.t to PAGE_SIZE
 */
#define KFD_MMAP_TYPE_SHIFT	(62 - PAGE_SHIFT)
#define KFD_MMAP_TYPE_MASK	(0x3ULL << KFD_MMAP_TYPE_SHIFT)
#define KFD_MMAP_TYPE_DOORBELL	(0x3ULL << KFD_MMAP_TYPE_SHIFT)
#define KFD_MMAP_TYPE_EVENTS	(0x2ULL << KFD_MMAP_TYPE_SHIFT)
#define KFD_MMAP_TYPE_RESERVED_MEM	(0x1ULL << KFD_MMAP_TYPE_SHIFT)

#define KFD_MMAP_GPU_ID_SHIFT (46 - PAGE_SHIFT)
#define KFD_MMAP_GPU_ID_MASK (((1ULL << KFD_GPU_ID_HASH_WIDTH) - 1) \
				<< KFD_MMAP_GPU_ID_SHIFT)
#define KFD_MMAP_GPU_ID(gpu_id) ((((uint64_t)gpu_id) << KFD_MMAP_GPU_ID_SHIFT)\
				& KFD_MMAP_GPU_ID_MASK)
#define KFD_MMAP_GPU_ID_GET(offset)    ((offset & KFD_MMAP_GPU_ID_MASK) \
				>> KFD_MMAP_GPU_ID_SHIFT)

#define KFD_MMAP_OFFSET_VALUE_MASK	(0x3FFFFFFFFFFFULL >> PAGE_SHIFT)
#define KFD_MMAP_OFFSET_VALUE_GET(offset) (offset & KFD_MMAP_OFFSET_VALUE_MASK)

/*
 * When working with cp scheduler we should assign the HIQ manually or via
 * the amdgpu driver to a fixed hqd slot, here are the fixed HIQ hqd slot
 * definitions for Kaveri. In Kaveri only the first ME queues participates
 * in the cp scheduling taking that in mind we set the HIQ slot in the
 * second ME.
 */
#define KFD_CIK_HIQ_PIPE 4
#define KFD_CIK_HIQ_QUEUE 0

/* Macro for allocating structures */
#define kfd_alloc_struct(ptr_to_struct)	\
	((typeof(ptr_to_struct)) kzalloc(sizeof(*ptr_to_struct), GFP_KERNEL))

#define KFD_MAX_NUM_OF_PROCESSES 512
#define KFD_MAX_NUM_OF_QUEUES_PER_PROCESS 1024

/*
 * Size of the per-process TBA+TMA buffer: 2 pages
 *
 * The first page is the TBA used for the CWSR ISA code. The second
 * page is used as TMA for daisy changing a user-mode trap handler.
 */
#define KFD_CWSR_TBA_TMA_SIZE (PAGE_SIZE * 2)
#define KFD_CWSR_TMA_OFFSET PAGE_SIZE

/*
 * Kernel module parameter to specify maximum number of supported queues per
 * device
 */
extern int max_num_of_queues_per_device;

#define KFD_MAX_NUM_OF_QUEUES_PER_DEVICE		\
	(KFD_MAX_NUM_OF_PROCESSES *			\
			KFD_MAX_NUM_OF_QUEUES_PER_PROCESS)

#define KFD_KERNEL_QUEUE_SIZE 2048

/* Kernel module parameter to specify the scheduling policy */
extern int sched_policy;

/*
 * Kernel module parameter to specify the maximum process
 * number per HW scheduler
 */
extern int hws_max_conc_proc;

extern int cwsr_enable;

/*
 * Kernel module parameter to specify whether to send sigterm to HSA process on
 * unhandled exception
 */
extern int send_sigterm;

/*
 * This kernel module is used to simulate large bar machine on non-large bar
 * enabled machines.
 */
extern int debug_largebar;

/*
 * Ignore CRAT table during KFD initialization, can be used to work around
 * broken CRAT tables on some AMD systems
 */
extern int ignore_crat;

/*
 * Set sh_mem_config.retry_disable on Vega10
 */
extern int noretry;

/*
 * Halt if HWS hang is detected
 */
extern int halt_if_hws_hang;

enum cache_policy {
	cache_policy_coherent,
	cache_policy_noncoherent
};

#define KFD_IS_SOC15(chip) ((chip) >= CHIP_VEGA10)

struct kfd_event_interrupt_class {
	bool (*interrupt_isr)(struct kfd_dev *dev,
			const uint32_t *ih_ring_entry, uint32_t *patched_ihre,
			bool *patched_flag);
	void (*interrupt_wq)(struct kfd_dev *dev,
			const uint32_t *ih_ring_entry);
};

struct kfd_device_info {
	enum amd_asic_type asic_family;
	const struct kfd_event_interrupt_class *event_interrupt_class;
	unsigned int max_pasid_bits;
	unsigned int max_no_of_hqd;
	unsigned int doorbell_size;
	size_t ih_ring_entry_size;
	uint8_t num_of_watch_points;
	uint16_t mqd_size_aligned;
	bool supports_cwsr;
	bool needs_iommu_device;
	bool needs_pci_atomics;
	unsigned int num_sdma_engines;
<<<<<<< HEAD
=======
	unsigned int num_sdma_queues_per_engine;
>>>>>>> f9885ef8
};

struct kfd_mem_obj {
	uint32_t range_start;
	uint32_t range_end;
	uint64_t gpu_addr;
	uint32_t *cpu_ptr;
	void *gtt_mem;
};

struct kfd_vmid_info {
	uint32_t first_vmid_kfd;
	uint32_t last_vmid_kfd;
	uint32_t vmid_num_kfd;
};

struct kfd_dev {
	struct kgd_dev *kgd;

	const struct kfd_device_info *device_info;
	struct pci_dev *pdev;

	unsigned int id;		/* topology stub index */

	phys_addr_t doorbell_base;	/* Start of actual doorbells used by
					 * KFD. It is aligned for mapping
					 * into user mode
					 */
	size_t doorbell_id_offset;	/* Doorbell offset (from KFD doorbell
					 * to HW doorbell, GFX reserved some
					 * at the start)
					 */
	u32 __iomem *doorbell_kernel_ptr; /* This is a pointer for a doorbells
					   * page used by kernel queue
					   */

	struct kgd2kfd_shared_resources shared_resources;
	struct kfd_vmid_info vm_info;

	const struct kfd2kgd_calls *kfd2kgd;
	struct mutex doorbell_mutex;
	DECLARE_BITMAP(doorbell_available_index,
			KFD_MAX_NUM_OF_QUEUES_PER_PROCESS);

	void *gtt_mem;
	uint64_t gtt_start_gpu_addr;
	void *gtt_start_cpu_ptr;
	void *gtt_sa_bitmap;
	struct mutex gtt_sa_lock;
	unsigned int gtt_sa_chunk_size;
	unsigned int gtt_sa_num_of_chunks;

	/* Interrupts */
	struct kfifo ih_fifo;
	struct workqueue_struct *ih_wq;
	struct work_struct interrupt_work;
	spinlock_t interrupt_lock;

	/* QCM Device instance */
	struct device_queue_manager *dqm;

	bool init_complete;
	/*
	 * Interrupts of interest to KFD are copied
	 * from the HW ring into a SW ring.
	 */
	bool interrupts_active;

	/* Debug manager */
	struct kfd_dbgmgr           *dbgmgr;

	/* Firmware versions */
	uint16_t mec_fw_version;
	uint16_t sdma_fw_version;

	/* Maximum process number mapped to HW scheduler */
	unsigned int max_proc_per_quantum;

	/* CWSR */
	bool cwsr_enabled;
	const void *cwsr_isa;
	unsigned int cwsr_isa_size;

	/* xGMI */
	uint64_t hive_id;
<<<<<<< HEAD
=======

	bool pci_atomic_requested;
>>>>>>> f9885ef8
};

/* KGD2KFD callbacks */
void kgd2kfd_exit(void);
struct kfd_dev *kgd2kfd_probe(struct kgd_dev *kgd,
			struct pci_dev *pdev, const struct kfd2kgd_calls *f2g);
bool kgd2kfd_device_init(struct kfd_dev *kfd,
			const struct kgd2kfd_shared_resources *gpu_resources);
void kgd2kfd_device_exit(struct kfd_dev *kfd);

enum kfd_mempool {
	KFD_MEMPOOL_SYSTEM_CACHEABLE = 1,
	KFD_MEMPOOL_SYSTEM_WRITECOMBINE = 2,
	KFD_MEMPOOL_FRAMEBUFFER = 3,
};

/* Character device interface */
int kfd_chardev_init(void);
void kfd_chardev_exit(void);
struct device *kfd_chardev(void);

/**
 * enum kfd_unmap_queues_filter
 *
 * @KFD_UNMAP_QUEUES_FILTER_SINGLE_QUEUE: Preempts single queue.
 *
 * @KFD_UNMAP_QUEUES_FILTER_ALL_QUEUES: Preempts all queues in the
 *						running queues list.
 *
 * @KFD_UNMAP_QUEUES_FILTER_BY_PASID: Preempts queues that belongs to
 *						specific process.
 *
 */
enum kfd_unmap_queues_filter {
	KFD_UNMAP_QUEUES_FILTER_SINGLE_QUEUE,
	KFD_UNMAP_QUEUES_FILTER_ALL_QUEUES,
	KFD_UNMAP_QUEUES_FILTER_DYNAMIC_QUEUES,
	KFD_UNMAP_QUEUES_FILTER_BY_PASID
};

/**
 * enum kfd_queue_type
 *
 * @KFD_QUEUE_TYPE_COMPUTE: Regular user mode queue type.
 *
 * @KFD_QUEUE_TYPE_SDMA: Sdma user mode queue type.
 *
 * @KFD_QUEUE_TYPE_HIQ: HIQ queue type.
 *
 * @KFD_QUEUE_TYPE_DIQ: DIQ queue type.
 */
enum kfd_queue_type  {
	KFD_QUEUE_TYPE_COMPUTE,
	KFD_QUEUE_TYPE_SDMA,
	KFD_QUEUE_TYPE_HIQ,
	KFD_QUEUE_TYPE_DIQ
};

enum kfd_queue_format {
	KFD_QUEUE_FORMAT_PM4,
	KFD_QUEUE_FORMAT_AQL
};

/**
 * struct queue_properties
 *
 * @type: The queue type.
 *
 * @queue_id: Queue identifier.
 *
 * @queue_address: Queue ring buffer address.
 *
 * @queue_size: Queue ring buffer size.
 *
 * @priority: Defines the queue priority relative to other queues in the
 * process.
 * This is just an indication and HW scheduling may override the priority as
 * necessary while keeping the relative prioritization.
 * the priority granularity is from 0 to f which f is the highest priority.
 * currently all queues are initialized with the highest priority.
 *
 * @queue_percent: This field is partially implemented and currently a zero in
 * this field defines that the queue is non active.
 *
 * @read_ptr: User space address which points to the number of dwords the
 * cp read from the ring buffer. This field updates automatically by the H/W.
 *
 * @write_ptr: Defines the number of dwords written to the ring buffer.
 *
 * @doorbell_ptr: This field aim is to notify the H/W of new packet written to
 * the queue ring buffer. This field should be similar to write_ptr and the
 * user should update this field after he updated the write_ptr.
 *
 * @doorbell_off: The doorbell offset in the doorbell pci-bar.
 *
 * @is_interop: Defines if this is a interop queue. Interop queue means that
 * the queue can access both graphics and compute resources.
 *
 * @is_evicted: Defines if the queue is evicted. Only active queues
 * are evicted, rendering them inactive.
 *
 * @is_active: Defines if the queue is active or not. @is_active and
 * @is_evicted are protected by the DQM lock.
 *
 * @vmid: If the scheduling mode is no cp scheduling the field defines the vmid
 * of the queue.
 *
 * This structure represents the queue properties for each queue no matter if
 * it's user mode or kernel mode queue.
 *
 */
struct queue_properties {
	enum kfd_queue_type type;
	enum kfd_queue_format format;
	unsigned int queue_id;
	uint64_t queue_address;
	uint64_t  queue_size;
	uint32_t priority;
	uint32_t queue_percent;
	uint32_t *read_ptr;
	uint32_t *write_ptr;
	void __iomem *doorbell_ptr;
	uint32_t doorbell_off;
	bool is_interop;
	bool is_evicted;
	bool is_active;
	/* Not relevant for user mode queues in cp scheduling */
	unsigned int vmid;
	/* Relevant only for sdma queues*/
	uint32_t sdma_engine_id;
	uint32_t sdma_queue_id;
	uint32_t sdma_vm_addr;
	/* Relevant only for VI */
	uint64_t eop_ring_buffer_address;
	uint32_t eop_ring_buffer_size;
	uint64_t ctx_save_restore_area_address;
	uint32_t ctx_save_restore_area_size;
	uint32_t ctl_stack_size;
	uint64_t tba_addr;
	uint64_t tma_addr;
	/* Relevant for CU */
	uint32_t cu_mask_count; /* Must be a multiple of 32 */
	uint32_t *cu_mask;
};

/**
 * struct queue
 *
 * @list: Queue linked list.
 *
 * @mqd: The queue MQD.
 *
 * @mqd_mem_obj: The MQD local gpu memory object.
 *
 * @gart_mqd_addr: The MQD gart mc address.
 *
 * @properties: The queue properties.
 *
 * @mec: Used only in no cp scheduling mode and identifies to micro engine id
 *	 that the queue should be execute on.
 *
 * @pipe: Used only in no cp scheduling mode and identifies the queue's pipe
 *	  id.
 *
 * @queue: Used only in no cp scheduliong mode and identifies the queue's slot.
 *
 * @process: The kfd process that created this queue.
 *
 * @device: The kfd device that created this queue.
 *
 * This structure represents user mode compute queues.
 * It contains all the necessary data to handle such queues.
 *
 */

struct queue {
	struct list_head list;
	void *mqd;
	struct kfd_mem_obj *mqd_mem_obj;
	uint64_t gart_mqd_addr;
	struct queue_properties properties;

	uint32_t mec;
	uint32_t pipe;
	uint32_t queue;

	unsigned int sdma_id;
	unsigned int doorbell_id;

	struct kfd_process	*process;
	struct kfd_dev		*device;
};

/*
 * Please read the kfd_mqd_manager.h description.
 */
enum KFD_MQD_TYPE {
	KFD_MQD_TYPE_COMPUTE = 0,	/* for no cp scheduling */
	KFD_MQD_TYPE_HIQ,		/* for hiq */
	KFD_MQD_TYPE_CP,		/* for cp queues and diq */
	KFD_MQD_TYPE_SDMA,		/* for sdma queues */
	KFD_MQD_TYPE_MAX
};

struct scheduling_resources {
	unsigned int vmid_mask;
	enum kfd_queue_type type;
	uint64_t queue_mask;
	uint64_t gws_mask;
	uint32_t oac_mask;
	uint32_t gds_heap_base;
	uint32_t gds_heap_size;
};

struct process_queue_manager {
	/* data */
	struct kfd_process	*process;
	struct list_head	queues;
	unsigned long		*queue_slot_bitmap;
};

struct qcm_process_device {
	/* The Device Queue Manager that owns this data */
	struct device_queue_manager *dqm;
	struct process_queue_manager *pqm;
	/* Queues list */
	struct list_head queues_list;
	struct list_head priv_queue_list;

	unsigned int queue_count;
	unsigned int vmid;
	bool is_debug;
	unsigned int evicted; /* eviction counter, 0=active */

	/* This flag tells if we should reset all wavefronts on
	 * process termination
	 */
	bool reset_wavefronts;

	/*
	 * All the memory management data should be here too
	 */
	uint64_t gds_context_area;
	uint64_t page_table_base;
	uint32_t sh_mem_config;
	uint32_t sh_mem_bases;
	uint32_t sh_mem_ape1_base;
	uint32_t sh_mem_ape1_limit;
	uint32_t gds_size;
	uint32_t num_gws;
	uint32_t num_oac;
	uint32_t sh_hidden_private_base;

	/* CWSR memory */
	void *cwsr_kaddr;
	uint64_t cwsr_base;
	uint64_t tba_addr;
	uint64_t tma_addr;

	/* IB memory */
	uint64_t ib_base;
	void *ib_kaddr;

	/* doorbell resources per process per device */
	unsigned long *doorbell_bitmap;
};

/* KFD Memory Eviction */

/* Approx. wait time before attempting to restore evicted BOs */
#define PROCESS_RESTORE_TIME_MS 100
/* Approx. back off time if restore fails due to lack of memory */
#define PROCESS_BACK_OFF_TIME_MS 100
/* Approx. time before evicting the process again */
#define PROCESS_ACTIVE_TIME_MS 10

int kgd2kfd_quiesce_mm(struct mm_struct *mm);
int kgd2kfd_resume_mm(struct mm_struct *mm);
int kgd2kfd_schedule_evict_and_restore_process(struct mm_struct *mm,
					       struct dma_fence *fence);

/* 8 byte handle containing GPU ID in the most significant 4 bytes and
 * idr_handle in the least significant 4 bytes
 */
#define MAKE_HANDLE(gpu_id, idr_handle) \
	(((uint64_t)(gpu_id) << 32) + idr_handle)
#define GET_GPU_ID(handle) (handle >> 32)
#define GET_IDR_HANDLE(handle) (handle & 0xFFFFFFFF)

enum kfd_pdd_bound {
	PDD_UNBOUND = 0,
	PDD_BOUND,
	PDD_BOUND_SUSPENDED,
};

/* Data that is per-process-per device. */
struct kfd_process_device {
	/*
	 * List of all per-device data for a process.
	 * Starts from kfd_process.per_device_data.
	 */
	struct list_head per_device_list;

	/* The device that owns this data. */
	struct kfd_dev *dev;

	/* The process that owns this kfd_process_device. */
	struct kfd_process *process;

	/* per-process-per device QCM data structure */
	struct qcm_process_device qpd;

	/*Apertures*/
	uint64_t lds_base;
	uint64_t lds_limit;
	uint64_t gpuvm_base;
	uint64_t gpuvm_limit;
	uint64_t scratch_base;
	uint64_t scratch_limit;

	/* VM context for GPUVM allocations */
	struct file *drm_file;
	void *vm;

	/* GPUVM allocations storage */
	struct idr alloc_idr;

	/* Flag used to tell the pdd has dequeued from the dqm.
	 * This is used to prevent dev->dqm->ops.process_termination() from
	 * being called twice when it is already called in IOMMU callback
	 * function.
	 */
	bool already_dequeued;

	/* Is this process/pasid bound to this device? (amd_iommu_bind_pasid) */
	enum kfd_pdd_bound bound;
};

#define qpd_to_pdd(x) container_of(x, struct kfd_process_device, qpd)

/* Process data */
struct kfd_process {
	/*
	 * kfd_process are stored in an mm_struct*->kfd_process*
	 * hash table (kfd_processes in kfd_process.c)
	 */
	struct hlist_node kfd_processes;

	/*
	 * Opaque pointer to mm_struct. We don't hold a reference to
	 * it so it should never be dereferenced from here. This is
	 * only used for looking up processes by their mm.
	 */
	void *mm;

	struct kref ref;
	struct work_struct release_work;

	struct mutex mutex;

	/*
	 * In any process, the thread that started main() is the lead
	 * thread and outlives the rest.
	 * It is here because amd_iommu_bind_pasid wants a task_struct.
	 * It can also be used for safely getting a reference to the
	 * mm_struct of the process.
	 */
	struct task_struct *lead_thread;

	/* We want to receive a notification when the mm_struct is destroyed */
	struct mmu_notifier mmu_notifier;

	/* Use for delayed freeing of kfd_process structure */
	struct rcu_head	rcu;

	unsigned int pasid;
	unsigned int doorbell_index;

	/*
	 * List of kfd_process_device structures,
	 * one for each device the process is using.
	 */
	struct list_head per_device_data;

	struct process_queue_manager pqm;

	/*Is the user space process 32 bit?*/
	bool is_32bit_user_mode;

	/* Event-related data */
	struct mutex event_mutex;
	/* Event ID allocator and lookup */
	struct idr event_idr;
	/* Event page */
	struct kfd_signal_page *signal_page;
	size_t signal_mapped_size;
	size_t signal_event_count;
	bool signal_event_limit_reached;

	/* Information used for memory eviction */
	void *kgd_process_info;
	/* Eviction fence that is attached to all the BOs of this process. The
	 * fence will be triggered during eviction and new one will be created
	 * during restore
	 */
	struct dma_fence *ef;

	/* Work items for evicting and restoring BOs */
	struct delayed_work eviction_work;
	struct delayed_work restore_work;
	/* seqno of the last scheduled eviction */
	unsigned int last_eviction_seqno;
	/* Approx. the last timestamp (in jiffies) when the process was
	 * restored after an eviction
	 */
	unsigned long last_restore_timestamp;
};

#define KFD_PROCESS_TABLE_SIZE 5 /* bits: 32 entries */
extern DECLARE_HASHTABLE(kfd_processes_table, KFD_PROCESS_TABLE_SIZE);
extern struct srcu_struct kfd_processes_srcu;

/**
 * Ioctl function type.
 *
 * \param filep pointer to file structure.
 * \param p amdkfd process pointer.
 * \param data pointer to arg that was copied from user.
 */
typedef int amdkfd_ioctl_t(struct file *filep, struct kfd_process *p,
				void *data);

struct amdkfd_ioctl_desc {
	unsigned int cmd;
	int flags;
	amdkfd_ioctl_t *func;
	unsigned int cmd_drv;
	const char *name;
};
bool kfd_dev_is_large_bar(struct kfd_dev *dev);

int kfd_process_create_wq(void);
void kfd_process_destroy_wq(void);
struct kfd_process *kfd_create_process(struct file *filep);
struct kfd_process *kfd_get_process(const struct task_struct *);
struct kfd_process *kfd_lookup_process_by_pasid(unsigned int pasid);
struct kfd_process *kfd_lookup_process_by_mm(const struct mm_struct *mm);
void kfd_unref_process(struct kfd_process *p);
int kfd_process_evict_queues(struct kfd_process *p);
int kfd_process_restore_queues(struct kfd_process *p);
void kfd_suspend_all_processes(void);
int kfd_resume_all_processes(void);

int kfd_process_device_init_vm(struct kfd_process_device *pdd,
			       struct file *drm_file);
struct kfd_process_device *kfd_bind_process_to_device(struct kfd_dev *dev,
						struct kfd_process *p);
struct kfd_process_device *kfd_get_process_device_data(struct kfd_dev *dev,
							struct kfd_process *p);
struct kfd_process_device *kfd_create_process_device_data(struct kfd_dev *dev,
							struct kfd_process *p);

int kfd_reserved_mem_mmap(struct kfd_dev *dev, struct kfd_process *process,
			  struct vm_area_struct *vma);

/* KFD process API for creating and translating handles */
int kfd_process_device_create_obj_handle(struct kfd_process_device *pdd,
					void *mem);
void *kfd_process_device_translate_handle(struct kfd_process_device *p,
					int handle);
void kfd_process_device_remove_obj_handle(struct kfd_process_device *pdd,
					int handle);

/* Process device data iterator */
struct kfd_process_device *kfd_get_first_process_device_data(
							struct kfd_process *p);
struct kfd_process_device *kfd_get_next_process_device_data(
						struct kfd_process *p,
						struct kfd_process_device *pdd);
bool kfd_has_process_device_data(struct kfd_process *p);

/* PASIDs */
int kfd_pasid_init(void);
void kfd_pasid_exit(void);
bool kfd_set_pasid_limit(unsigned int new_limit);
unsigned int kfd_get_pasid_limit(void);
unsigned int kfd_pasid_alloc(void);
void kfd_pasid_free(unsigned int pasid);

/* Doorbells */
size_t kfd_doorbell_process_slice(struct kfd_dev *kfd);
int kfd_doorbell_init(struct kfd_dev *kfd);
void kfd_doorbell_fini(struct kfd_dev *kfd);
int kfd_doorbell_mmap(struct kfd_dev *dev, struct kfd_process *process,
		      struct vm_area_struct *vma);
void __iomem *kfd_get_kernel_doorbell(struct kfd_dev *kfd,
					unsigned int *doorbell_off);
void kfd_release_kernel_doorbell(struct kfd_dev *kfd, u32 __iomem *db_addr);
u32 read_kernel_doorbell(u32 __iomem *db);
void write_kernel_doorbell(void __iomem *db, u32 value);
void write_kernel_doorbell64(void __iomem *db, u64 value);
unsigned int kfd_doorbell_id_to_offset(struct kfd_dev *kfd,
					struct kfd_process *process,
					unsigned int doorbell_id);
phys_addr_t kfd_get_process_doorbells(struct kfd_dev *dev,
					struct kfd_process *process);
int kfd_alloc_process_doorbells(struct kfd_process *process);
void kfd_free_process_doorbells(struct kfd_process *process);

/* GTT Sub-Allocator */

int kfd_gtt_sa_allocate(struct kfd_dev *kfd, unsigned int size,
			struct kfd_mem_obj **mem_obj);

int kfd_gtt_sa_free(struct kfd_dev *kfd, struct kfd_mem_obj *mem_obj);

extern struct device *kfd_device;

/* Topology */
int kfd_topology_init(void);
void kfd_topology_shutdown(void);
int kfd_topology_add_device(struct kfd_dev *gpu);
int kfd_topology_remove_device(struct kfd_dev *gpu);
struct kfd_topology_device *kfd_topology_device_by_proximity_domain(
						uint32_t proximity_domain);
struct kfd_topology_device *kfd_topology_device_by_id(uint32_t gpu_id);
struct kfd_dev *kfd_device_by_id(uint32_t gpu_id);
struct kfd_dev *kfd_device_by_pci_dev(const struct pci_dev *pdev);
int kfd_topology_enum_kfd_devices(uint8_t idx, struct kfd_dev **kdev);
int kfd_numa_node_to_apic_id(int numa_node_id);

/* Interrupts */
int kfd_interrupt_init(struct kfd_dev *dev);
void kfd_interrupt_exit(struct kfd_dev *dev);
void kgd2kfd_interrupt(struct kfd_dev *kfd, const void *ih_ring_entry);
bool enqueue_ih_ring_entry(struct kfd_dev *kfd,	const void *ih_ring_entry);
bool interrupt_is_wanted(struct kfd_dev *dev,
				const uint32_t *ih_ring_entry,
				uint32_t *patched_ihre, bool *flag);

/* Power Management */
void kgd2kfd_suspend(struct kfd_dev *kfd);
int kgd2kfd_resume(struct kfd_dev *kfd);

/* GPU reset */
int kgd2kfd_pre_reset(struct kfd_dev *kfd);
int kgd2kfd_post_reset(struct kfd_dev *kfd);

/* amdkfd Apertures */
int kfd_init_apertures(struct kfd_process *process);

/* Queue Context Management */
int init_queue(struct queue **q, const struct queue_properties *properties);
void uninit_queue(struct queue *q);
void print_queue_properties(struct queue_properties *q);
void print_queue(struct queue *q);

struct mqd_manager *mqd_manager_init(enum KFD_MQD_TYPE type,
					struct kfd_dev *dev);
struct mqd_manager *mqd_manager_init_cik(enum KFD_MQD_TYPE type,
		struct kfd_dev *dev);
struct mqd_manager *mqd_manager_init_cik_hawaii(enum KFD_MQD_TYPE type,
		struct kfd_dev *dev);
struct mqd_manager *mqd_manager_init_vi(enum KFD_MQD_TYPE type,
		struct kfd_dev *dev);
struct mqd_manager *mqd_manager_init_vi_tonga(enum KFD_MQD_TYPE type,
		struct kfd_dev *dev);
struct mqd_manager *mqd_manager_init_v9(enum KFD_MQD_TYPE type,
		struct kfd_dev *dev);
struct device_queue_manager *device_queue_manager_init(struct kfd_dev *dev);
void device_queue_manager_uninit(struct device_queue_manager *dqm);
struct kernel_queue *kernel_queue_init(struct kfd_dev *dev,
					enum kfd_queue_type type);
void kernel_queue_uninit(struct kernel_queue *kq);
int kfd_process_vm_fault(struct device_queue_manager *dqm, unsigned int pasid);

/* Process Queue Manager */
struct process_queue_node {
	struct queue *q;
	struct kernel_queue *kq;
	struct list_head process_queue_list;
};

void kfd_process_dequeue_from_device(struct kfd_process_device *pdd);
void kfd_process_dequeue_from_all_devices(struct kfd_process *p);
int pqm_init(struct process_queue_manager *pqm, struct kfd_process *p);
void pqm_uninit(struct process_queue_manager *pqm);
int pqm_create_queue(struct process_queue_manager *pqm,
			    struct kfd_dev *dev,
			    struct file *f,
			    struct queue_properties *properties,
			    unsigned int *qid);
int pqm_destroy_queue(struct process_queue_manager *pqm, unsigned int qid);
int pqm_update_queue(struct process_queue_manager *pqm, unsigned int qid,
			struct queue_properties *p);
int pqm_set_cu_mask(struct process_queue_manager *pqm, unsigned int qid,
			struct queue_properties *p);
struct kernel_queue *pqm_get_kernel_queue(struct process_queue_manager *pqm,
						unsigned int qid);
int pqm_get_wave_state(struct process_queue_manager *pqm,
		       unsigned int qid,
		       void __user *ctl_stack,
		       u32 *ctl_stack_used_size,
		       u32 *save_area_used_size);

int amdkfd_fence_wait_timeout(unsigned int *fence_addr,
				unsigned int fence_value,
				unsigned int timeout_ms);

/* Packet Manager */

#define KFD_FENCE_COMPLETED (100)
#define KFD_FENCE_INIT   (10)

struct packet_manager {
	struct device_queue_manager *dqm;
	struct kernel_queue *priv_queue;
	struct mutex lock;
	bool allocated;
	struct kfd_mem_obj *ib_buffer_obj;
	unsigned int ib_size_bytes;

	const struct packet_manager_funcs *pmf;
};

struct packet_manager_funcs {
	/* Support ASIC-specific packet formats for PM4 packets */
	int (*map_process)(struct packet_manager *pm, uint32_t *buffer,
			struct qcm_process_device *qpd);
	int (*runlist)(struct packet_manager *pm, uint32_t *buffer,
			uint64_t ib, size_t ib_size_in_dwords, bool chain);
	int (*set_resources)(struct packet_manager *pm, uint32_t *buffer,
			struct scheduling_resources *res);
	int (*map_queues)(struct packet_manager *pm, uint32_t *buffer,
			struct queue *q, bool is_static);
	int (*unmap_queues)(struct packet_manager *pm, uint32_t *buffer,
			enum kfd_queue_type type,
			enum kfd_unmap_queues_filter mode,
			uint32_t filter_param, bool reset,
			unsigned int sdma_engine);
	int (*query_status)(struct packet_manager *pm, uint32_t *buffer,
			uint64_t fence_address,	uint32_t fence_value);
	int (*release_mem)(uint64_t gpu_addr, uint32_t *buffer);

	/* Packet sizes */
	int map_process_size;
	int runlist_size;
	int set_resources_size;
	int map_queues_size;
	int unmap_queues_size;
	int query_status_size;
	int release_mem_size;
};

extern const struct packet_manager_funcs kfd_vi_pm_funcs;
extern const struct packet_manager_funcs kfd_v9_pm_funcs;

int pm_init(struct packet_manager *pm, struct device_queue_manager *dqm);
void pm_uninit(struct packet_manager *pm);
int pm_send_set_resources(struct packet_manager *pm,
				struct scheduling_resources *res);
int pm_send_runlist(struct packet_manager *pm, struct list_head *dqm_queues);
int pm_send_query_status(struct packet_manager *pm, uint64_t fence_address,
				uint32_t fence_value);

int pm_send_unmap_queue(struct packet_manager *pm, enum kfd_queue_type type,
			enum kfd_unmap_queues_filter mode,
			uint32_t filter_param, bool reset,
			unsigned int sdma_engine);

void pm_release_ib(struct packet_manager *pm);

/* Following PM funcs can be shared among VI and AI */
unsigned int pm_build_pm4_header(unsigned int opcode, size_t packet_size);
int pm_set_resources_vi(struct packet_manager *pm, uint32_t *buffer,
				struct scheduling_resources *res);

uint64_t kfd_get_number_elems(struct kfd_dev *kfd);

/* Events */
extern const struct kfd_event_interrupt_class event_interrupt_class_cik;
extern const struct kfd_event_interrupt_class event_interrupt_class_v9;

extern const struct kfd_device_global_init_class device_global_init_class_cik;

void kfd_event_init_process(struct kfd_process *p);
void kfd_event_free_process(struct kfd_process *p);
int kfd_event_mmap(struct kfd_process *process, struct vm_area_struct *vma);
int kfd_wait_on_events(struct kfd_process *p,
		       uint32_t num_events, void __user *data,
		       bool all, uint32_t user_timeout_ms,
		       uint32_t *wait_result);
void kfd_signal_event_interrupt(unsigned int pasid, uint32_t partial_id,
				uint32_t valid_id_bits);
void kfd_signal_iommu_event(struct kfd_dev *dev,
		unsigned int pasid, unsigned long address,
		bool is_write_requested, bool is_execute_requested);
void kfd_signal_hw_exception_event(unsigned int pasid);
int kfd_set_event(struct kfd_process *p, uint32_t event_id);
int kfd_reset_event(struct kfd_process *p, uint32_t event_id);
int kfd_event_page_set(struct kfd_process *p, void *kernel_address,
		       uint64_t size);
int kfd_event_create(struct file *devkfd, struct kfd_process *p,
		     uint32_t event_type, bool auto_reset, uint32_t node_id,
		     uint32_t *event_id, uint32_t *event_trigger_data,
		     uint64_t *event_page_offset, uint32_t *event_slot_index);
int kfd_event_destroy(struct kfd_process *p, uint32_t event_id);

void kfd_signal_vm_fault_event(struct kfd_dev *dev, unsigned int pasid,
				struct kfd_vm_fault_info *info);

void kfd_signal_reset_event(struct kfd_dev *dev);

void kfd_flush_tlb(struct kfd_process_device *pdd);

int dbgdev_wave_reset_wavefronts(struct kfd_dev *dev, struct kfd_process *p);

bool kfd_is_locked(void);

/* Debugfs */
#if defined(CONFIG_DEBUG_FS)

void kfd_debugfs_init(void);
void kfd_debugfs_fini(void);
int kfd_debugfs_mqds_by_process(struct seq_file *m, void *data);
int pqm_debugfs_mqds(struct seq_file *m, void *data);
int kfd_debugfs_hqds_by_device(struct seq_file *m, void *data);
int dqm_debugfs_hqds(struct seq_file *m, void *data);
int kfd_debugfs_rls_by_device(struct seq_file *m, void *data);
int pm_debugfs_runlist(struct seq_file *m, void *data);

int kfd_debugfs_hang_hws(struct kfd_dev *dev);
int pm_debugfs_hang_hws(struct packet_manager *pm);
int dqm_debugfs_execute_queues(struct device_queue_manager *dqm);

#else

static inline void kfd_debugfs_init(void) {}
static inline void kfd_debugfs_fini(void) {}

#endif

#endif<|MERGE_RESOLUTION|>--- conflicted
+++ resolved
@@ -176,10 +176,7 @@
 	bool needs_iommu_device;
 	bool needs_pci_atomics;
 	unsigned int num_sdma_engines;
-<<<<<<< HEAD
-=======
 	unsigned int num_sdma_queues_per_engine;
->>>>>>> f9885ef8
 };
 
 struct kfd_mem_obj {
@@ -265,11 +262,8 @@
 
 	/* xGMI */
 	uint64_t hive_id;
-<<<<<<< HEAD
-=======
 
 	bool pci_atomic_requested;
->>>>>>> f9885ef8
 };
 
 /* KGD2KFD callbacks */
