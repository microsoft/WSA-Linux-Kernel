--- conflicted
+++ resolved
@@ -231,11 +231,7 @@
 };
 
 &usbphy {
-<<<<<<< HEAD
-	usb0_id_det-gpio = <&pio 6 2 GPIO_ACTIVE_HIGH>; /* PG2 */
-=======
 	usb0_id_det-gpios = <&pio 6 2 GPIO_ACTIVE_HIGH>; /* PG2 */
->>>>>>> 0ecfebd2
 	usb0_vbus_power-supply = <&usb_power_supply>;
 	usb1_vbus-supply = <&reg_vcc5v0>;
 	status = "okay";
