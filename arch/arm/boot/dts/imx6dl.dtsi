
/*
 * Copyright 2013 Freescale Semiconductor, Inc.
 *
 * This program is free software; you can redistribute it and/or modify
 * it under the terms of the GNU General Public License version 2 as
 * published by the Free Software Foundation.
 *
 */

#include "imx6dl-pinfunc.h"
#include "imx6qdl.dtsi"

/ {
	cpus {
		#address-cells = <1>;
		#size-cells = <0>;

		cpu@0 {
			compatible = "arm,cortex-a9";
			device_type = "cpu";
			reg = <0>;
			next-level-cache = <&L2>;
		};

		cpu@1 {
			compatible = "arm,cortex-a9";
			device_type = "cpu";
			reg = <1>;
			next-level-cache = <&L2>;
		};
	};

	soc {
		ocram: sram@00900000 {
			compatible = "mmio-sram";
			reg = <0x00900000 0x20000>;
			clocks = <&clks 142>;
		};

		aips1: aips-bus@02000000 {
			iomuxc: iomuxc@020e0000 {
				compatible = "fsl,imx6dl-iomuxc";
			};

			pxp: pxp@020f0000 {
				reg = <0x020f0000 0x4000>;
				interrupts = <0 98 0x04>;
			};

			epdc: epdc@020f4000 {
				reg = <0x020f4000 0x4000>;
				interrupts = <0 97 0x04>;
			};

			lcdif: lcdif@020f8000 {
				reg = <0x020f8000 0x4000>;
				interrupts = <0 39 0x04>;
			};
		};

		aips2: aips-bus@02100000 {
			i2c4: i2c@021f8000 {
				#address-cells = <1>;
				#size-cells = <0>;
				compatible = "fsl,imx1-i2c";
				reg = <0x021f8000 0x4000>;
				interrupts = <0 35 0x04>;
				status = "disabled";
			};
		};
	};

	display-subsystem {
		compatible = "fsl,imx-display-subsystem";
		ports = <&ipu1_di0>, <&ipu1_di1>;
	};
};

&hdmi {
	compatible = "fsl,imx6dl-hdmi";
};

&ldb {
	clocks = <&clks 33>, <&clks 34>,
		 <&clks 39>, <&clks 40>,
		 <&clks 135>, <&clks 136>;
	clock-names = "di0_pll", "di1_pll",
		      "di0_sel", "di1_sel",
		      "di0", "di1";
<<<<<<< HEAD

	lvds-channel@0 {
		crtcs = <&ipu1 0>, <&ipu1 1>;
	};

	lvds-channel@1 {
		crtcs = <&ipu1 0>, <&ipu1 1>;
	};
};

&hdmi {
	compatible = "fsl,imx6dl-hdmi";
	crtcs = <&ipu1 0>, <&ipu1 1>;
=======
>>>>>>> 6a631711
};<|MERGE_RESOLUTION|>--- conflicted
+++ resolved
@@ -88,20 +88,4 @@
 	clock-names = "di0_pll", "di1_pll",
 		      "di0_sel", "di1_sel",
 		      "di0", "di1";
-<<<<<<< HEAD
-
-	lvds-channel@0 {
-		crtcs = <&ipu1 0>, <&ipu1 1>;
-	};
-
-	lvds-channel@1 {
-		crtcs = <&ipu1 0>, <&ipu1 1>;
-	};
-};
-
-&hdmi {
-	compatible = "fsl,imx6dl-hdmi";
-	crtcs = <&ipu1 0>, <&ipu1 1>;
-=======
->>>>>>> 6a631711
 };