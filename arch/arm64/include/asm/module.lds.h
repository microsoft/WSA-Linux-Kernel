--- conflicted
+++ resolved
@@ -1,9 +1,8 @@
 SECTIONS {
 #ifdef CONFIG_ARM64_MODULE_PLTS
-<<<<<<< HEAD
-	.plt 0 (NOLOAD) : { BYTE(0) }
-	.init.plt 0 (NOLOAD) : { BYTE(0) }
-	.text.ftrace_trampoline 0 (NOLOAD) : { BYTE(0) }
+	.plt 0 : { BYTE(0) }
+	.init.plt 0 : { BYTE(0) }
+	.text.ftrace_trampoline 0 : { BYTE(0) }
 
 #ifdef CONFIG_CRYPTO_FIPS140
 	/*
@@ -33,11 +32,6 @@
 		*(.initcalls._end)
 	}
 #endif
-=======
-	.plt 0 : { BYTE(0) }
-	.init.plt 0 : { BYTE(0) }
-	.text.ftrace_trampoline 0 : { BYTE(0) }
->>>>>>> 06f50ca8
 #endif
 
 #ifdef CONFIG_KASAN_SW_TAGS
