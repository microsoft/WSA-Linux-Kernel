--- conflicted
+++ resolved
@@ -1841,13 +1841,6 @@
 /* configure STATUS register */
 static void configure_status(void)
 {
-<<<<<<< HEAD
-	unsigned int cpu = smp_processor_id();
-	unsigned int status_set = ST0_CU0;
-	unsigned int hwrena = cpu_hwrena_impl_bits;
-
-=======
->>>>>>> 32201453
 	/*
 	 * Disable coprocessors and select 32-bit or 64-bit addressing
 	 * and the 16/32 or 32/32 FPR register model.  Reset the BEV
@@ -1882,11 +1875,8 @@
 		write_c0_hwrena(hwrena);
 }
 
-<<<<<<< HEAD
-=======
 static void configure_exception_vector(void)
 {
->>>>>>> 32201453
 	if (cpu_has_veic || cpu_has_vint) {
 		unsigned long sr = set_c0_status(ST0_BEV);
 		write_c0_ebase(ebase);
@@ -1907,27 +1897,9 @@
 void per_cpu_trap_init(bool is_boot_cpu)
 {
 	unsigned int cpu = smp_processor_id();
-#ifdef CONFIG_MIPS_MT_SMTC
-	int secondaryTC = 0;
-	int bootTC = (cpu == 0);
-
-	/*
-	 * Only do per_cpu_trap_init() for first TC of Each VPE.
-	 * Note that this hack assumes that the SMTC init code
-	 * assigns TCs consecutively and in ascending order.
-	 */
-
-	if (((read_c0_tcbind() & TCBIND_CURTC) != 0) &&
-	    ((read_c0_tcbind() & TCBIND_CURVPE) == cpu_data[cpu - 1].vpe_id))
-		secondaryTC = 1;
-#endif /* CONFIG_MIPS_MT_SMTC */
 
 	configure_status();
 	configure_hwrena();
-
-#ifdef CONFIG_MIPS_MT_SMTC
-	if (!secondaryTC) {
-#endif /* CONFIG_MIPS_MT_SMTC */
 
 	configure_exception_vector();
 
